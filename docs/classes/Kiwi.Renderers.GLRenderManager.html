<!DOCTYPE html>
<html lang="en">
<head>
    <meta charset="utf-8">
    <title>Kiwi.Renderers.GLRenderManager - Kiwi.js</title>
    <link rel="stylesheet" href="http://yui.yahooapis.com/3.9.1/build/cssgrids/cssgrids-min.css">
    <link rel="stylesheet" href="../assets/vendor/prettify/prettify-min.css">
    <link rel="stylesheet" href="../assets/css/main.css" id="site_styles">
    <link rel="shortcut icon" type="image/png" href="../assets/favicon.png">
    <script src="http://yui.yahooapis.com/combo?3.9.1/build/yui/yui-min.js"></script>
</head>
<body class="yui3-skin-sam">

<div id="doc">
    <div id="hd" class="yui3-g header">
        <div class="yui3-u-3-4">
            
                <h1><img src="../assets/css/logo.png" title="Kiwi.js"></h1>
            
        </div>
        <div class="yui3-u-1-4 version">
            <em>API Docs for: 1.4.1</em>
        </div>
    </div>
    <div id="bd" class="yui3-g">

        <div class="yui3-u-1-4">
            <div id="docs-sidebar" class="sidebar apidocs">
                <div id="api-list">
    <h2 class="off-left">APIs</h2>
    <div id="api-tabview" class="tabview">
        <ul class="tabs">
            <li><a href="#api-classes">Classes</a></li>
            <li><a href="#api-modules">Modules</a></li>
        </ul>

        <div id="api-tabview-filter">
            <input type="search" id="api-filter" placeholder="Type to filter APIs">
        </div>

        <div id="api-tabview-panel">
            <ul id="api-classes" class="apis classes">
            
                <li><a href="../classes/Kiwi.Animations.Animation.html">Kiwi.Animations.Animation</a></li>
            
                <li><a href="../classes/Kiwi.Animations.Sequence.html">Kiwi.Animations.Sequence</a></li>
            
                <li><a href="../classes/Kiwi.Animations.Tween.html">Kiwi.Animations.Tween</a></li>
            
                <li><a href="../classes/Kiwi.Animations.Tweens.Easing.Back.html">Kiwi.Animations.Tweens.Easing.Back</a></li>
            
                <li><a href="../classes/Kiwi.Animations.Tweens.Easing.Bounce.html">Kiwi.Animations.Tweens.Easing.Bounce</a></li>
            
                <li><a href="../classes/Kiwi.Animations.Tweens.Easing.Circular.html">Kiwi.Animations.Tweens.Easing.Circular</a></li>
            
                <li><a href="../classes/Kiwi.Animations.Tweens.Easing.Cubic.html">Kiwi.Animations.Tweens.Easing.Cubic</a></li>
            
                <li><a href="../classes/Kiwi.Animations.Tweens.Easing.Elastic.html">Kiwi.Animations.Tweens.Easing.Elastic</a></li>
            
                <li><a href="../classes/Kiwi.Animations.Tweens.Easing.Exponential.html">Kiwi.Animations.Tweens.Easing.Exponential</a></li>
            
                <li><a href="../classes/Kiwi.Animations.Tweens.Easing.Linear.html">Kiwi.Animations.Tweens.Easing.Linear</a></li>
            
                <li><a href="../classes/Kiwi.Animations.Tweens.Easing.Quadratic.html">Kiwi.Animations.Tweens.Easing.Quadratic</a></li>
            
                <li><a href="../classes/Kiwi.Animations.Tweens.Easing.Quartic.html">Kiwi.Animations.Tweens.Easing.Quartic</a></li>
            
                <li><a href="../classes/Kiwi.Animations.Tweens.Easing.Quintic.html">Kiwi.Animations.Tweens.Easing.Quintic</a></li>
            
                <li><a href="../classes/Kiwi.Animations.Tweens.Easing.Sinusoidal.html">Kiwi.Animations.Tweens.Easing.Sinusoidal</a></li>
            
                <li><a href="../classes/Kiwi.Animations.Tweens.TweenManager.html">Kiwi.Animations.Tweens.TweenManager</a></li>
            
                <li><a href="../classes/Kiwi.Camera.html">Kiwi.Camera</a></li>
            
                <li><a href="../classes/Kiwi.CameraManager.html">Kiwi.CameraManager</a></li>
            
                <li><a href="../classes/Kiwi.Component.html">Kiwi.Component</a></li>
            
                <li><a href="../classes/Kiwi.ComponentManager.html">Kiwi.ComponentManager</a></li>
            
                <li><a href="../classes/Kiwi.Components.AnimationManager.html">Kiwi.Components.AnimationManager</a></li>
            
                <li><a href="../classes/Kiwi.Components.ArcadePhysics.html">Kiwi.Components.ArcadePhysics</a></li>
            
                <li><a href="../classes/Kiwi.Components.Box.html">Kiwi.Components.Box</a></li>
            
                <li><a href="../classes/Kiwi.Components.Input.html">Kiwi.Components.Input</a></li>
            
                <li><a href="../classes/Kiwi.Components.Sound.html">Kiwi.Components.Sound</a></li>
            
                <li><a href="../classes/Kiwi.Entity.html">Kiwi.Entity</a></li>
            
                <li><a href="../classes/Kiwi.Files.AudioFile.html">Kiwi.Files.AudioFile</a></li>
            
                <li><a href="../classes/Kiwi.Files.DataFile.html">Kiwi.Files.DataFile</a></li>
            
                <li><a href="../classes/Kiwi.Files.DataLibrary.html">Kiwi.Files.DataLibrary</a></li>
            
                <li><a href="../classes/Kiwi.Files.File.html">Kiwi.Files.File</a></li>
            
                <li><a href="../classes/Kiwi.Files.FileStore.html">Kiwi.Files.FileStore</a></li>
            
                <li><a href="../classes/Kiwi.Files.Loader.html">Kiwi.Files.Loader</a></li>
            
                <li><a href="../classes/Kiwi.Files.TextureFile.html">Kiwi.Files.TextureFile</a></li>
            
                <li><a href="../classes/Kiwi.Game.html">Kiwi.Game</a></li>
            
                <li><a href="../classes/Kiwi.GameManager.html">Kiwi.GameManager</a></li>
            
                <li><a href="../classes/Kiwi.GameObjects.Sprite.html">Kiwi.GameObjects.Sprite</a></li>
            
                <li><a href="../classes/Kiwi.GameObjects.StaticImage.html">Kiwi.GameObjects.StaticImage</a></li>
            
                <li><a href="../classes/Kiwi.GameObjects.TextField.html">Kiwi.GameObjects.TextField</a></li>
            
                <li><a href="../classes/Kiwi.GameObjects.Tilemap.TileMap.html">Kiwi.GameObjects.Tilemap.TileMap</a></li>
            
                <li><a href="../classes/Kiwi.GameObjects.Tilemap.TileMapLayer.html">Kiwi.GameObjects.Tilemap.TileMapLayer</a></li>
            
                <li><a href="../classes/Kiwi.GameObjects.Tilemap.TileMapLayerIsometric.html">Kiwi.GameObjects.Tilemap.TileMapLayerIsometric</a></li>
            
                <li><a href="../classes/Kiwi.GameObjects.Tilemap.TileMapLayerOrthogonal.html">Kiwi.GameObjects.Tilemap.TileMapLayerOrthogonal</a></li>
            
                <li><a href="../classes/Kiwi.GameObjects.Tilemap.TileType.html">Kiwi.GameObjects.Tilemap.TileType</a></li>
            
                <li><a href="../classes/Kiwi.Geom.AABB.html">Kiwi.Geom.AABB</a></li>
            
                <li><a href="../classes/Kiwi.Geom.Circle.html">Kiwi.Geom.Circle</a></li>
            
                <li><a href="../classes/Kiwi.Geom.Intersect.html">Kiwi.Geom.Intersect</a></li>
            
                <li><a href="../classes/Kiwi.Geom.IntersectResult.html">Kiwi.Geom.IntersectResult</a></li>
            
                <li><a href="../classes/Kiwi.Geom.Line.html">Kiwi.Geom.Line</a></li>
            
                <li><a href="../classes/Kiwi.Geom.Matrix.html">Kiwi.Geom.Matrix</a></li>
            
                <li><a href="../classes/Kiwi.Geom.Point.html">Kiwi.Geom.Point</a></li>
            
                <li><a href="../classes/Kiwi.Geom.Ray.html">Kiwi.Geom.Ray</a></li>
            
                <li><a href="../classes/Kiwi.Geom.Rectangle.html">Kiwi.Geom.Rectangle</a></li>
            
                <li><a href="../classes/Kiwi.Geom.Transform.html">Kiwi.Geom.Transform</a></li>
            
                <li><a href="../classes/Kiwi.Geom.Vector2.html">Kiwi.Geom.Vector2</a></li>
            
                <li><a href="../classes/Kiwi.Group.html">Kiwi.Group</a></li>
            
                <li><a href="../classes/Kiwi.HUD.HUDComponents.Counter.html">Kiwi.HUD.HUDComponents.Counter</a></li>
            
                <li><a href="../classes/Kiwi.HUD.HUDComponents.Time.html">Kiwi.HUD.HUDComponents.Time</a></li>
            
                <li><a href="../classes/Kiwi.HUD.HUDComponents.WidgetInput.html">Kiwi.HUD.HUDComponents.WidgetInput</a></li>
            
                <li><a href="../classes/Kiwi.HUD.HUDDisplay.html">Kiwi.HUD.HUDDisplay</a></li>
            
                <li><a href="../classes/Kiwi.HUD.HUDManager.html">Kiwi.HUD.HUDManager</a></li>
            
                <li><a href="../classes/Kiwi.HUD.HUDWidget.html">Kiwi.HUD.HUDWidget</a></li>
            
                <li><a href="../classes/Kiwi.HUD.Widget.Bar.html">Kiwi.HUD.Widget.Bar</a></li>
            
                <li><a href="../classes/Kiwi.HUD.Widget.BasicScore.html">Kiwi.HUD.Widget.BasicScore</a></li>
            
                <li><a href="../classes/Kiwi.HUD.Widget.Button.html">Kiwi.HUD.Widget.Button</a></li>
            
                <li><a href="../classes/Kiwi.HUD.Widget.Icon.html">Kiwi.HUD.Widget.Icon</a></li>
            
                <li><a href="../classes/Kiwi.HUD.Widget.IconBar.html">Kiwi.HUD.Widget.IconBar</a></li>
            
                <li><a href="../classes/Kiwi.HUD.Widget.Menu.html">Kiwi.HUD.Widget.Menu</a></li>
            
                <li><a href="../classes/Kiwi.HUD.Widget.MenuItem.html">Kiwi.HUD.Widget.MenuItem</a></li>
            
                <li><a href="../classes/Kiwi.HUD.Widget.TextField.html">Kiwi.HUD.Widget.TextField</a></li>
            
                <li><a href="../classes/Kiwi.HUD.Widget.Time.html">Kiwi.HUD.Widget.Time</a></li>
            
                <li><a href="../classes/Kiwi.IChild.html">Kiwi.IChild</a></li>
            
                <li><a href="../classes/Kiwi.Input.Finger.html">Kiwi.Input.Finger</a></li>
            
                <li><a href="../classes/Kiwi.Input.InputManager.html">Kiwi.Input.InputManager</a></li>
            
                <li><a href="../classes/Kiwi.Input.Key.html">Kiwi.Input.Key</a></li>
            
                <li><a href="../classes/Kiwi.Input.Keyboard.html">Kiwi.Input.Keyboard</a></li>
            
                <li><a href="../classes/Kiwi.Input.Keycodes.html">Kiwi.Input.Keycodes</a></li>
            
                <li><a href="../classes/Kiwi.Input.Mouse.html">Kiwi.Input.Mouse</a></li>
            
                <li><a href="../classes/Kiwi.Input.MouseCursor.html">Kiwi.Input.MouseCursor</a></li>
            
                <li><a href="../classes/Kiwi.Input.Pointer.html">Kiwi.Input.Pointer</a></li>
            
                <li><a href="../classes/Kiwi.Input.Touch.html">Kiwi.Input.Touch</a></li>
            
                <li><a href="../classes/Kiwi.PluginManager.html">Kiwi.PluginManager</a></li>
            
                <li><a href="../classes/Kiwi.Renderers.CanvasRenderer.html">Kiwi.Renderers.CanvasRenderer</a></li>
            
                <li><a href="../classes/Kiwi.Renderers.GLArrayBuffer.html">Kiwi.Renderers.GLArrayBuffer</a></li>
            
                <li><a href="../classes/Kiwi.Renderers.GLBlendMode.html">Kiwi.Renderers.GLBlendMode</a></li>
            
                <li><a href="../classes/Kiwi.Renderers.GLElementArrayBuffer.html">Kiwi.Renderers.GLElementArrayBuffer</a></li>
            
                <li><a href="../classes/Kiwi.Renderers.GLRenderManager.html">Kiwi.Renderers.GLRenderManager</a></li>
            
                <li><a href="../classes/Kiwi.Renderers.GLTextureManager.html">Kiwi.Renderers.GLTextureManager</a></li>
            
                <li><a href="../classes/Kiwi.Renderers.GLTextureWrapper.html">Kiwi.Renderers.GLTextureWrapper</a></li>
            
                <li><a href="../classes/Kiwi.Renderers.Renderer.html">Kiwi.Renderers.Renderer</a></li>
            
                <li><a href="../classes/Kiwi.Renderers.TextureAtlasRenderer.html">Kiwi.Renderers.TextureAtlasRenderer</a></li>
            
                <li><a href="../classes/Kiwi.Shaders.ShaderManager.html">Kiwi.Shaders.ShaderManager</a></li>
            
                <li><a href="../classes/Kiwi.Shaders.ShaderPair.html">Kiwi.Shaders.ShaderPair</a></li>
            
                <li><a href="../classes/Kiwi.Shaders.TextureAtlasShader.html">Kiwi.Shaders.TextureAtlasShader</a></li>
            
                <li><a href="../classes/Kiwi.Signal.html">Kiwi.Signal</a></li>
            
                <li><a href="../classes/Kiwi.SignalBinding.html">Kiwi.SignalBinding</a></li>
            
                <li><a href="../classes/Kiwi.Sound.Audio.html">Kiwi.Sound.Audio</a></li>
            
                <li><a href="../classes/Kiwi.Sound.AudioLibrary.html">Kiwi.Sound.AudioLibrary</a></li>
            
                <li><a href="../classes/Kiwi.Sound.AudioManager.html">Kiwi.Sound.AudioManager</a></li>
            
                <li><a href="../classes/Kiwi.Stage.html">Kiwi.Stage</a></li>
            
                <li><a href="../classes/Kiwi.State.html">Kiwi.State</a></li>
            
                <li><a href="../classes/Kiwi.StateConfig.html">Kiwi.StateConfig</a></li>
            
                <li><a href="../classes/Kiwi.StateManager.html">Kiwi.StateManager</a></li>
            
                <li><a href="../classes/Kiwi.System.Bootstrap.html">Kiwi.System.Bootstrap</a></li>
            
                <li><a href="../classes/Kiwi.System.Device.html">Kiwi.System.Device</a></li>
            
                <li><a href="../classes/Kiwi.Textures.SingleImage.html">Kiwi.Textures.SingleImage</a></li>
            
                <li><a href="../classes/Kiwi.Textures.SpriteSheet.html">Kiwi.Textures.SpriteSheet</a></li>
            
                <li><a href="../classes/Kiwi.Textures.TextureAtlas.html">Kiwi.Textures.TextureAtlas</a></li>
            
                <li><a href="../classes/Kiwi.Textures.TextureLibrary.html">Kiwi.Textures.TextureLibrary</a></li>
            
                <li><a href="../classes/Kiwi.Time.Clock.html">Kiwi.Time.Clock</a></li>
            
                <li><a href="../classes/Kiwi.Time.ClockManager.html">Kiwi.Time.ClockManager</a></li>
            
                <li><a href="../classes/Kiwi.Time.MasterClock.html">Kiwi.Time.MasterClock</a></li>
            
                <li><a href="../classes/Kiwi.Time.Timer.html">Kiwi.Time.Timer</a></li>
            
                <li><a href="../classes/Kiwi.Time.TimerEvent.html">Kiwi.Time.TimerEvent</a></li>
            
                <li><a href="../classes/Kiwi.Utils.Canvas.html">Kiwi.Utils.Canvas</a></li>
            
                <li><a href="../classes/Kiwi.Utils.Color.html">Kiwi.Utils.Color</a></li>
            
                <li><a href="../classes/Kiwi.Utils.Common.html">Kiwi.Utils.Common</a></li>
            
                <li><a href="../classes/Kiwi.Utils.GameMath.html">Kiwi.Utils.GameMath</a></li>
            
                <li><a href="../classes/Kiwi.Utils.Log.html">Kiwi.Utils.Log</a></li>
            
                <li><a href="../classes/Kiwi.Utils.RandomDataGenerator.html">Kiwi.Utils.RandomDataGenerator</a></li>
            
                <li><a href="../classes/Kiwi.Utils.RequestAnimationFrame.html">Kiwi.Utils.RequestAnimationFrame</a></li>
            
                <li><a href="../classes/Kiwi.Utils.Version.html">Kiwi.Utils.Version</a></li>
            
            </ul>

            <ul id="api-modules" class="apis modules">
            
                <li><a href="../modules/Animations.html">Animations</a></li>
            
                <li><a href="../modules/Components.html">Components</a></li>
            
                <li><a href="../modules/Easing.html">Easing</a></li>
            
                <li><a href="../modules/Files.html">Files</a></li>
            
                <li><a href="../modules/GameObjects.html">GameObjects</a></li>
            
                <li><a href="../modules/Geom.html">Geom</a></li>
            
                <li><a href="../modules/HUD.html">HUD</a></li>
            
                <li><a href="../modules/HUDComponents.html">HUDComponents</a></li>
            
                <li><a href="../modules/Input.html">Input</a></li>
            
                <li><a href="../modules/Kiwi.html">Kiwi</a></li>
            
                <li><a href="../modules/Renderers.html">Renderers</a></li>
            
                <li><a href="../modules/Shaders.html">Shaders</a></li>
            
                <li><a href="../modules/Sound.html">Sound</a></li>
            
                <li><a href="../modules/System.html">System</a></li>
            
                <li><a href="../modules/Textures.html">Textures</a></li>
            
                <li><a href="../modules/Tilemap.html">Tilemap</a></li>
            
                <li><a href="../modules/Time.html">Time</a></li>
            
                <li><a href="../modules/Tweens.html">Tweens</a></li>
            
                <li><a href="../modules/Utils.html">Utils</a></li>
            
                <li><a href="../modules/Utils..html">Utils.</a></li>
            
                <li><a href="../modules/Widget.html">Widget</a></li>
            
            </ul>
        </div>
    </div>
</div>

            </div>
        </div>
        <div class="yui3-u-3-4">
                <div id="api-options">
        Show:
        <label for="api-show-inherited">
            <input type="checkbox" id="api-show-inherited" checked>
            Inherited
        </label>

        <label for="api-show-protected">
            <input type="checkbox" id="api-show-protected">
            Protected
        </label>

        <label for="api-show-private">
            <input type="checkbox" id="api-show-private">
            Private
        </label>
        <label for="api-show-deprecated">
            <input type="checkbox" id="api-show-deprecated">
            Deprecated
        </label>

    </div>


            <div class="apidocs">
                <div id="docs-main">
                    <div class="content">
                        <h1>Kiwi.Renderers.GLRenderManager Class</h1>
<div class="box meta">
    

    
        <div class="extends">
            Extends IRenderer
        </div>
    

    
        <div class="foundat">
            Defined in: <a href="../files/src_render_GLRenderManager.ts.html#l10"><code>src&#x2F;render&#x2F;GLRenderManager.ts:10</code></a>
        </div>
    

    
        
            Module: <a href="../modules/Renderers.html">Renderers</a><br>
            Parent Module: <a href="../modules/Kiwi.html">Kiwi</a>
        
    

    
</div>



<div class="box intro">
    <p>Manages all rendering using WebGL.
Directly manages renderer objects, including factory methods
for their creation.
Creates manager objects for shaders and textures.
Manages gl state at game initialisation, at state start and end,
and per frame.
Runs the recursive scene graph rendering sequence every frame.</p>

</div>


    <div class="constructor">
        <h2>Constructor</h2>
        <div id="method_Kiwi.Renderers.GLRenderManager" class="method item">
    <h3 class="name"><code>Kiwi.Renderers.GLRenderManager</code></h3>

    
        <div class="args">
            <span class="paren">(</span><ul class="args-list inline commas">
            
                <li class="arg">
                    
                        <code>game</code>
                    
                </li>
            
            </ul><span class="paren">)</span>
        </div>
    

    
        <span class="returns-inline">
            <span class="type"><a href="../classes/Kiwi.Renderers.GLRenderManager.html" class="crosslink">Kiwi.Renderers.GLRenderManager</a></span>
        </span>
    

    

    

    

    

    

    

    <div class="meta">
        
            
                
                <p>
                
                Defined in
                
            
        
        
        <a href="../files/src_render_GLRenderManager.ts.html#l10"><code>src&#x2F;render&#x2F;GLRenderManager.ts:10</code></a>
        
        </p>


        

        
    </div>

    <div class="description">
        
    </div>

    
        <div class="params">
            <h4>Parameters:</h4>

            <ul class="params-list">
            
                <li class="param">
                    
                        <code class="param-name">game</code>
                        <span class="type"><a href="../classes/Kiwi.Game.html" class="crosslink">Kiwi.Game</a></span>
                    

                    

                    <div class="param-description">
                        <p>The game that this renderer belongs to.</p>

                    </div>

                    
                </li>
            
            </ul>
        </div>
    

    
        <div class="returns">
            <h4>Returns:</h4>

            <div class="returns-description">
                
                    
                        <span class="type"><a href="../classes/Kiwi.Renderers.GLRenderManager.html" class="crosslink">Kiwi.Renderers.GLRenderManager</a></span>:
                    
                
            </div>
        </div>
    

    
</div>

    </div>


<div id="classdocs" class="tabview">
    <ul class="api-class-tabs">
        <li class="api-class-tab index"><a href="#index">Index</a></li>

        
            <li class="api-class-tab methods"><a href="#methods">Methods</a></li>
        
        
            <li class="api-class-tab properties"><a href="#properties">Properties</a></li>
        
        
        
    </ul>

    <div>
        <div id="index" class="api-class-tabpanel index">
            <h2 class="off-left">Item Index</h2>

            
                <div class="index-section methods">
                    <h3>Methods</h3>

                    <ul class="index-list methods extends">
                        
                            <li class="index-item method private">
                                <a href="#method__init">_init</a>

                                
                                
                            </li>
                        
                            <li class="index-item method private">
                                <a href="#method__switchBlendMode">_switchBlendMode</a>

                                
                                
                            </li>
                        
                            <li class="index-item method private">
                                <a href="#method__switchRenderer">_switchRenderer</a>

                                
                                
                            </li>
                        
                            <li class="index-item method private deprecated">
                                <a href="#method__switchTexture">_switchTexture</a>

                                
                                
                                    <span class="flag deprecated">deprecated</span>
                                
                            </li>
                        
                            <li class="index-item method public">
                                <a href="#method_addSharedRenderer">addSharedRenderer</a>

                                
                                
                            </li>
                        
                            <li class="index-item method public">
                                <a href="#method_addSharedRendererClone">addSharedRendererClone</a>

                                
                                
                            </li>
                        
                            <li class="index-item method public">
                                <a href="#method_addTexture">addTexture</a>

                                
                                
                            </li>
                        
                            <li class="index-item method public">
                                <a href="#method_boot">boot</a>

                                
                                
                            </li>
                        
                            <li class="index-item method public">
                                <a href="#method_collateBatches">collateBatches</a>

                                
                                
                            </li>
                        
                            <li class="index-item method public">
                                <a href="#method_collateChild">collateChild</a>

                                
                                
                            </li>
                        
                            <li class="index-item method public">
                                <a href="#method_collateRenderSequence">collateRenderSequence</a>

                                
                                
                            </li>
                        
                            <li class="index-item method public">
                                <a href="#method_endState">endState</a>

                                
                                
                            </li>
                        
                            <li class="index-item method public">
                                <a href="#method_initState">initState</a>

                                
                                
                            </li>
                        
                            <li class="index-item method public">
                                <a href="#method_objType">objType</a>

                                
                                
                            </li>
                        
                            <li class="index-item method public">
                                <a href="#method_removeTexture">removeTexture</a>

                                
                                
                            </li>
                        
                            <li class="index-item method public">
                                <a href="#method_render">render</a>

                                
                                
                            </li>
                        
                            <li class="index-item method public">
                                <a href="#method_renderBatch">renderBatch</a>

                                
                                
                            </li>
                        
                            <li class="index-item method public">
                                <a href="#method_renderBatches">renderBatches</a>

                                
                                
                            </li>
                        
                            <li class="index-item method public deprecated">
                                <a href="#method_renderEntity">renderEntity</a>

                                
                                
                                    <span class="flag deprecated">deprecated</span>
                                
                            </li>
                        
                            <li class="index-item method public">
                                <a href="#method_requestRendererInstance">requestRendererInstance</a>

                                
                                
                            </li>
                        
                            <li class="index-item method public">
                                <a href="#method_requestSharedRenderer">requestSharedRenderer</a>

                                
                                
                            </li>
                        
                            <li class="index-item method public">
                                <a href="#method_scaleViewport">scaleViewport</a>

                                
                                
                            </li>
                        
                            <li class="index-item method public deprecated">
                                <a href="#method_setupGLState">setupGLState</a>

                                
                                
                                    <span class="flag deprecated">deprecated</span>
                                
                            </li>
                        
                    </ul>
                </div>
            

            
                <div class="index-section properties">
                    <h3>Properties</h3>

                    <ul class="index-list properties extends">
                        
                            <li class="index-item property private">
                                <a href="#property__camMatrix">_camMatrix</a>

                                
                                
                            </li>
                        
                            <li class="index-item property private">
                                <a href="#property__currentBlendMode">_currentBlendMode</a>

                                
                                
                            </li>
                        
                            <li class="index-item property private">
                                <a href="#property__currentRenderer">_currentRenderer</a>

                                
                                
                            </li>
                        
                            <li class="index-item property private">
                                <a href="#property__currentTextureAtlas">_currentTextureAtlas</a>

                                
                                
                            </li>
                        
                            <li class="index-item property private">
                                <a href="#property__entityCount">_entityCount</a>

                                
                                
                            </li>
                        
                            <li class="index-item property private">
                                <a href="#property__game">_game</a>

                                
                                
                            </li>
                        
                            <li class="index-item property private">
                                <a href="#property__maxItems">_maxItems</a>

                                
                                
                            </li>
                        
                            <li class="index-item property private">
                                <a href="#property__shaderManager">_shaderManager</a>

                                
                                
                            </li>
                        
                            <li class="index-item property private">
                                <a href="#property__sharedRenderers">_sharedRenderers</a>

                                
                                
                            </li>
                        
                            <li class="index-item property private">
                                <a href="#property__stageResolution">_stageResolution</a>

                                
                                
                            </li>
                        
                            <li class="index-item property private">
                                <a href="#property__textureManager">_textureManager</a>

                                
                                
                            </li>
                        
                            <li class="index-item property public">
                                <a href="#property_camMatrix">camMatrix</a>

                                
                                
                            </li>
                        
                            <li class="index-item property public">
                                <a href="#property_numDrawCalls">numDrawCalls</a>

                                
                                
                            </li>
                        
                    </ul>
                </div>
            

            

            
        </div>

        
            <div id="methods" class="api-class-tabpanel">
                <h2 class="off-left">Methods</h2>

                
                    <div id="method__init" class="method item private">
    <h3 class="name"><code>_init</code></h3>

    
        <span class="paren">()</span>
    

    

    

    
        <span class="flag private">private</span>
    

    

    

    

    

    <div class="meta">
        
            
                
                <p>
                
                Defined in
                
            
        
        
<<<<<<< HEAD
        <a href="../files/src_render_GLRenderManager.ts.html#l334"><code>src\render\GLRenderManager.ts:334</code></a>
=======
        <a href="../files/src_render_GLRenderManager.ts.html#l365"><code>src&#x2F;render&#x2F;GLRenderManager.ts:365</code></a>
>>>>>>> 55f210fa
        
        </p>


        

        
    </div>

    <div class="description">
        <p>Performs initialisation required for single game instance -
happens once, at bootup. Sets global GL state.
Initialises managers for shaders and textures.
Instantiates the default shared renderer (<code>TextureAtlasRenderer</code>).</p>

    </div>

    

    

    
</div>

                
                    <div id="method__switchBlendMode" class="method item private">
    <h3 class="name"><code>_switchBlendMode</code></h3>

    
        <div class="args">
            <span class="paren">(</span><ul class="args-list inline commas">
            
                <li class="arg">
                    
                        <code>gl</code>
                    
                </li>
            
                <li class="arg">
                    
                        <code>blendMode</code>
                    
                </li>
            
            </ul><span class="paren">)</span>
        </div>
    

    

    

    
        <span class="flag private">private</span>
    

    

    

    

    

    <div class="meta">
        
            
                
                <p>
                
                Defined in
                
            
        
        
<<<<<<< HEAD
        <a href="../files/src_render_GLRenderManager.ts.html#l716"><code>src\render\GLRenderManager.ts:716</code></a>
=======
        <a href="../files/src_render_GLRenderManager.ts.html#l817"><code>src&#x2F;render&#x2F;GLRenderManager.ts:817</code></a>
>>>>>>> 55f210fa
        
        </p>


        

        
            <p>Available since 1.1.0</p>
        
    </div>

    <div class="description">
        <p>Switch blend mode to a new set of constants.</p>

    </div>

    
        <div class="params">
            <h4>Parameters:</h4>

            <ul class="params-list">
            
                <li class="param">
                    
                        <code class="param-name">gl</code>
                        <span class="type">WebGLRenderingContext</span>
                    

                    

                    <div class="param-description">
                        <p>Canvas rendering context</p>

                    </div>

                    
                </li>
            
                <li class="param">
                    
                        <code class="param-name">blendMode</code>
                        <span class="type"><a href="../classes/Kiwi.Renderers.GLBlendMode.html" class="crosslink">Kiwi.Renderers.GLBlendMode</a></span>
                    

                    

                    <div class="param-description">
                        <p>New blend mode</p>

                    </div>

                    
                </li>
            
            </ul>
        </div>
    

    

    
</div>

                
                    <div id="method__switchRenderer" class="method item private">
    <h3 class="name"><code>_switchRenderer</code></h3>

    
        <div class="args">
            <span class="paren">(</span><ul class="args-list inline commas">
            
                <li class="arg">
                    
                        <code>gl</code>
                    
                </li>
            
                <li class="arg">
                    
                        <code>entity</code>
                    
                </li>
            
            </ul><span class="paren">)</span>
        </div>
    

    

    

    
        <span class="flag private">private</span>
    

    

    

    

    

    <div class="meta">
        
            
                
                <p>
                
                Defined in
                
            
        
        
<<<<<<< HEAD
        <a href="../files/src_render_GLRenderManager.ts.html#l691"><code>src\render\GLRenderManager.ts:691</code></a>
=======
        <a href="../files/src_render_GLRenderManager.ts.html#l780"><code>src&#x2F;render&#x2F;GLRenderManager.ts:780</code></a>
>>>>>>> 55f210fa
        
        </p>


        

        
    </div>

    <div class="description">
        <p>Switch renderer to the one needed by the entity that needs rendering.</p>

    </div>

    
        <div class="params">
            <h4>Parameters:</h4>

            <ul class="params-list">
            
                <li class="param">
                    
                        <code class="param-name">gl</code>
                        <span class="type">WebGLRenderingContext</span>
                    

                    

                    <div class="param-description">
                        <p>Canvas rendering context</p>

                    </div>

                    
                </li>
            
                <li class="param">
                    
                        <code class="param-name">entity</code>
                        <span class="type"><a href="../classes/Kiwi.Entity.html" class="crosslink">Kiwi.Entity</a></span>
                    

                    

                    <div class="param-description">
                        <p>Entity demanding the switch</p>

                    </div>

                    
                </li>
            
            </ul>
        </div>
    

    

    
</div>

                
                    <div id="method__switchTexture" class="method item private deprecated">
    <h3 class="name"><code>_switchTexture</code></h3>

    
        <div class="args">
            <span class="paren">(</span><ul class="args-list inline commas">
            
                <li class="arg">
                    
                        <code>gl</code>
                    
                </li>
            
                <li class="arg">
                    
                        <code>entity</code>
                    
                </li>
            
            </ul><span class="paren">)</span>
        </div>
    

    

    
        <span class="flag deprecated" title="As of 1.4.1, we use a better method.
	We probably shouldn&#x27;t be passing an entity to a texture method.">deprecated</span>
    

    
        <span class="flag private">private</span>
    

    

    

    

    

    <div class="meta">
        
            
                
                <p>
                
                Defined in
                
            
        
        
<<<<<<< HEAD
        <a href="../files/src_render_GLRenderManager.ts.html#l704"><code>src\render\GLRenderManager.ts:704</code></a>
=======
        <a href="../files/src_render_GLRenderManager.ts.html#l801"><code>src&#x2F;render&#x2F;GLRenderManager.ts:801</code></a>
>>>>>>> 55f210fa
        
        </p>


        
            <p>Deprecated: As of 1.4.1, we use a better method.
	We probably shouldn&#x27;t be passing an entity to a texture method.</p>
        

        
    </div>

    <div class="description">
        <p>Switch texture to the one needed by the entity that needs rendering.</p>

    </div>

    
        <div class="params">
            <h4>Parameters:</h4>

            <ul class="params-list">
            
                <li class="param">
                    
                        <code class="param-name">gl</code>
                        <span class="type">WebGLRenderingContext</span>
                    

                    

                    <div class="param-description">
                        <p>Canvas rendering context</p>

                    </div>

                    
                </li>
            
                <li class="param">
                    
                        <code class="param-name">entity</code>
                        <span class="type"><a href="../classes/Kiwi.Entity.html" class="crosslink">Kiwi.Entity</a></span>
                    

                    

                    <div class="param-description">
                        <p>Entity demanding the switch</p>

                    </div>

                    
                </li>
            
            </ul>
        </div>
    

    

    
</div>

                
                    <div id="method_addSharedRenderer" class="method item public">
    <h3 class="name"><code>addSharedRenderer</code></h3>

    
        <div class="args">
            <span class="paren">(</span><ul class="args-list inline commas">
            
                <li class="arg">
                    
                        <code>rendererID</code>
                    
                </li>
            
                <li class="arg">
                    
                        <code>params</code>
                    
                </li>
            
            </ul><span class="paren">)</span>
        </div>
    

    
        <span class="returns-inline">
            <span class="type">Boolean</span>
        </span>
    

    

    
        <span class="flag public">public</span>
    

    

    

    

    

    <div class="meta">
        
            
                
                <p>
                
                Defined in
                
            
        
        
<<<<<<< HEAD
        <a href="../files/src_render_GLRenderManager.ts.html#l203"><code>src\render\GLRenderManager.ts:203</code></a>
=======
        <a href="../files/src_render_GLRenderManager.ts.html#l222"><code>src&#x2F;render&#x2F;GLRenderManager.ts:222</code></a>
>>>>>>> 55f210fa
        
        </p>


        

        
    </div>

    <div class="description">
        <p>Add a renderer to the sharedRenderer array.</p>
<p>The rendererID is a string that must match a renderer property
of the Kiwi.Renderers object. If a match is found and an instance
does not already exist, then a renderer is instantiated and added
to the array.</p>

    </div>

    
        <div class="params">
            <h4>Parameters:</h4>

            <ul class="params-list">
            
                <li class="param">
                    
                        <code class="param-name">rendererID</code>
                        <span class="type">String</span>
                    

                    

                    <div class="param-description">
                         
                    </div>

                    
                </li>
            
                <li class="param">
                    
                        <code class="param-name">params</code>
                        <span class="type">Object</span>
                    

                    

                    <div class="param-description">
                         
                    </div>

                    
                </li>
            
            </ul>
        </div>
    

    
        <div class="returns">
            <h4>Returns:</h4>

            <div class="returns-description">
                
                    
                        <span class="type">Boolean</span>:
                    
                    <p>success</p>

                
            </div>
        </div>
    

    
</div>

                
                    <div id="method_addSharedRendererClone" class="method item public">
    <h3 class="name"><code>addSharedRendererClone</code></h3>

    
        <div class="args">
            <span class="paren">(</span><ul class="args-list inline commas">
            
                <li class="arg">
                    
                        <code>rendererID</code>
                    
                </li>
            
                <li class="arg">
                    
                        <code>cloneID</code>
                    
                </li>
            
                <li class="arg">
                    
                        <code>params</code>
                    
                </li>
            
            </ul><span class="paren">)</span>
        </div>
    

    
        <span class="returns-inline">
            <span class="type">Boolean</span>
        </span>
    

    

    
        <span class="flag public">public</span>
    

    

    

    

    

    <div class="meta">
        
            
                
                <p>
                
                Defined in
                
            
        
        
<<<<<<< HEAD
        <a href="../files/src_render_GLRenderManager.ts.html#l231"><code>src\render\GLRenderManager.ts:231</code></a>
=======
        <a href="../files/src_render_GLRenderManager.ts.html#l254"><code>src&#x2F;render&#x2F;GLRenderManager.ts:254</code></a>
>>>>>>> 55f210fa
        
        </p>


        

        
            <p>Available since 1.1.0</p>
        
    </div>

    <div class="description">
        <p>Add a cloned renderer to the sharedRenderer array.
The rendererID is a string that must match a renderer property of
the Kiwi.Renderers object. The cloneID is the name for the
cloned renderer.</p>
<p>If a match is found and an instance does not already exist,
then a renderer is instantiated and added to the array.</p>
<p>Cloned shared renderers are useful if some items in your scene
will use a special shader or blend mode, but others will not.
You can subsequently access the clones with a normal
<code>requestSharedRenderer()</code> call. You should use this instead of
<code>requestRendererInstance()</code> whenever possible, because shared
renderers are more efficient than instances.</p>

    </div>

    
        <div class="params">
            <h4>Parameters:</h4>

            <ul class="params-list">
            
                <li class="param">
                    
                        <code class="param-name">rendererID</code>
                        <span class="type">String</span>
                    

                    

                    <div class="param-description">
                         
                    </div>

                    
                </li>
            
                <li class="param">
                    
                        <code class="param-name">cloneID</code>
                        <span class="type">String</span>
                    

                    

                    <div class="param-description">
                         
                    </div>

                    
                </li>
            
                <li class="param">
                    
                        <code class="param-name">params</code>
                        <span class="type">Object</span>
                    

                    

                    <div class="param-description">
                         
                    </div>

                    
                </li>
            
            </ul>
        </div>
    

    
        <div class="returns">
            <h4>Returns:</h4>

            <div class="returns-description">
                
                    
                        <span class="type">Boolean</span>:
                    
                    <p>success</p>

                
            </div>
        </div>
    

    
</div>

                
                    <div id="method_addTexture" class="method item public">
    <h3 class="name"><code>addTexture</code></h3>

    
        <div class="args">
            <span class="paren">(</span><ul class="args-list inline commas">
            
                <li class="arg">
                    
                        <code>gl</code>
                    
                </li>
            
                <li class="arg">
                    
                        <code>atlas</code>
                    
                </li>
            
            </ul><span class="paren">)</span>
        </div>
    

    

    

    
        <span class="flag public">public</span>
    

    

    

    

    

    <div class="meta">
        
            
                
                <p>
                
                Defined in
                
            
        
        
        <a href="../files/src_render_GLRenderManager.ts.html#l173"><code>src&#x2F;render&#x2F;GLRenderManager.ts:173</code></a>
        
        </p>


        

        
    </div>

    <div class="description">
        <p>Add a texture to the Texture Manager.</p>

    </div>

    
        <div class="params">
            <h4>Parameters:</h4>

            <ul class="params-list">
            
                <li class="param">
                    
                        <code class="param-name">gl</code>
                        <span class="type">WebGLRenderingContext</span>
                    

                    

                    <div class="param-description">
                        <p>Canvas rendering context</p>

                    </div>

                    
                </li>
            
                <li class="param">
                    
                        <code class="param-name">atlas</code>
                        <span class="type"><a href="../classes/Kiwi.Textures.TextureAtlas.html" class="crosslink">Kiwi.Textures.TextureAtlas</a></span>
                    

                    

                    <div class="param-description">
                        <p>Texture reference</p>

                    </div>

                    
                </li>
            
            </ul>
        </div>
    

    

    
</div>

                
                    <div id="method_boot" class="method item public">
    <h3 class="name"><code>boot</code></h3>

    
        <span class="paren">()</span>
    

    

    

    
        <span class="flag public">public</span>
    

    

    

    

    

    <div class="meta">
        
            
                
                <p>
                
                Defined in
                
            
        
        
        <a href="../files/src_render_GLRenderManager.ts.html#l33"><code>src&#x2F;render&#x2F;GLRenderManager.ts:33</code></a>
        
        </p>


        

        
    </div>

    <div class="description">
        <p>Initialise all WebGL rendering services.</p>

    </div>

    

    

    
</div>

                
                    <div id="method_collateBatches" class="method item public">
    <h3 class="name"><code>collateBatches</code></h3>

    
        <span class="paren">()</span>
    

    

    

    
        <span class="flag public">public</span>
    

    

    

    

    

    <div class="meta">
        
            
                
                <p>
                
                Defined in
                
            
        
        
<<<<<<< HEAD
        <a href="../files/src_render_GLRenderManager.ts.html#l588"><code>src\render\GLRenderManager.ts:588</code></a>
=======
        <a href="../files/src_render_GLRenderManager.ts.html#l646"><code>src&#x2F;render&#x2F;GLRenderManager.ts:646</code></a>
>>>>>>> 55f210fa
        
        </p>


        

        
    </div>

    <div class="description">
        <p>Sort the render sequence into batches.
Each batch requires the same renderer/shader/texture combination.</p>

    </div>

    

    

    
</div>

                
                    <div id="method_collateChild" class="method item public">
    <h3 class="name"><code>collateChild</code></h3>

    
        <span class="paren">()</span>
    

    

    

    
        <span class="flag public">public</span>
    

    

    

    

    

    <div class="meta">
        
            
                
                <p>
                
                Defined in
                
            
        
        
<<<<<<< HEAD
        <a href="../files/src_render_GLRenderManager.ts.html#l561"><code>src\render\GLRenderManager.ts:561</code></a>
=======
        <a href="../files/src_render_GLRenderManager.ts.html#l617"><code>src&#x2F;render&#x2F;GLRenderManager.ts:617</code></a>
>>>>>>> 55f210fa
        
        </p>


        

        
    </div>

    <div class="description">
        <p>Add a child to the render sequence
(may be a group with children of its own ).</p>

    </div>

    

    

    
</div>

                
                    <div id="method_collateRenderSequence" class="method item public">
    <h3 class="name"><code>collateRenderSequence</code></h3>

    
        <span class="paren">()</span>
    

    

    

    
        <span class="flag public">public</span>
    

    

    

    

    

    <div class="meta">
        
            
                
                <p>
                
                Defined in
                
            
        
        
<<<<<<< HEAD
        <a href="../files/src_render_GLRenderManager.ts.html#l550"><code>src\render\GLRenderManager.ts:550</code></a>
=======
        <a href="../files/src_render_GLRenderManager.ts.html#l605"><code>src&#x2F;render&#x2F;GLRenderManager.ts:605</code></a>
>>>>>>> 55f210fa
        
        </p>


        

        
    </div>

    <div class="description">
        <p>Create a new render sequence.</p>

    </div>

    

    

    
</div>

                
                    <div id="method_endState" class="method item public">
    <h3 class="name"><code>endState</code></h3>

    
        <div class="args">
            <span class="paren">(</span><ul class="args-list inline commas">
            
                <li class="arg">
                    
                        <code>state</code>
                    
                </li>
            
            </ul><span class="paren">)</span>
        </div>
    

    

    

    
        <span class="flag public">public</span>
    

    

    

    

    

    <div class="meta">
        
            
                
                <p>
                
                Defined in
                
            
        
        
<<<<<<< HEAD
        <a href="../files/src_render_GLRenderManager.ts.html#l453"><code>src\render\GLRenderManager.ts:453</code></a>
=======
        <a href="../files/src_render_GLRenderManager.ts.html#l504"><code>src&#x2F;render&#x2F;GLRenderManager.ts:504</code></a>
>>>>>>> 55f210fa
        
        </p>


        

        
    </div>

    <div class="description">
        <p>Performs cleanup required before switching to a different state.
Called whwn a state is about to be switched from.
The textureManager is told to empty its cache.</p>

    </div>

    
        <div class="params">
            <h4>Parameters:</h4>

            <ul class="params-list">
            
                <li class="param">
                    
                        <code class="param-name">state</code>
                        <span class="type"><a href="../classes/Kiwi.State.html" class="crosslink">Kiwi.State</a></span>
                    

                    

                    <div class="param-description">
                         
                    </div>

                    
                </li>
            
            </ul>
        </div>
    

    

    
</div>

                
                    <div id="method_initState" class="method item public">
    <h3 class="name"><code>initState</code></h3>

    
        <span class="paren">()</span>
    

    

    

    
        <span class="flag public">public</span>
    

    

    

    

    

    <div class="meta">
        
            
                
                <p>
                
                Defined in
                
            
        
        
<<<<<<< HEAD
        <a href="../files/src_render_GLRenderManager.ts.html#l439"><code>src\render\GLRenderManager.ts:439</code></a>
=======
        <a href="../files/src_render_GLRenderManager.ts.html#l488"><code>src&#x2F;render&#x2F;GLRenderManager.ts:488</code></a>
>>>>>>> 55f210fa
        
        </p>


        

        
    </div>

    <div class="description">
        <p>Performs initialisation required when switching to a different state.
Called when a state has been switched to.
The textureManager is told to clear its contents from video memory,
then rebuild its cache of textures from the state&#39;s texture library.</p>

    </div>

    

    

    
</div>

                
                    <div id="method_objType" class="method item public">
    <h3 class="name"><code>objType</code></h3>

    
        <span class="paren">()</span>
    

    
        <span class="returns-inline">
            <span class="type">String</span>
        </span>
    

    

    
        <span class="flag public">public</span>
    

    

    

    

    

    <div class="meta">
        
            
                
                <p>
                
                Defined in
                
            
        
        
        <a href="../files/src_render_GLRenderManager.ts.html#l46"><code>src&#x2F;render&#x2F;GLRenderManager.ts:46</code></a>
        
        </p>


        

        
    </div>

    <div class="description">
        <p>Return the type of object that this is.</p>

    </div>

    

    
        <div class="returns">
            <h4>Returns:</h4>

            <div class="returns-description">
                
                    
                        <span class="type">String</span>:
                    
                    <p>&quot;GLRenderManager&quot;</p>

                
            </div>
        </div>
    

    
</div>

                
                    <div id="method_removeTexture" class="method item public">
    <h3 class="name"><code>removeTexture</code></h3>

    
        <div class="args">
            <span class="paren">(</span><ul class="args-list inline commas">
            
                <li class="arg">
                    
                        <code>gl</code>
                    
                </li>
            
                <li class="arg">
                    
                        <code>atlas</code>
                    
                </li>
            
            </ul><span class="paren">)</span>
        </div>
    

    

    

    
        <span class="flag public">public</span>
    

    

    

    

    

    <div class="meta">
        
            
                
                <p>
                
                Defined in
                
            
        
        
<<<<<<< HEAD
        <a href="../files/src_render_GLRenderManager.ts.html#l169"><code>src\render\GLRenderManager.ts:169</code></a>
=======
        <a href="../files/src_render_GLRenderManager.ts.html#l185"><code>src&#x2F;render&#x2F;GLRenderManager.ts:185</code></a>
>>>>>>> 55f210fa
        
        </p>


        

        
            <p>Available since 1.4.1</p>
        
    </div>

    <div class="description">
<<<<<<< HEAD
        <p>Removes a texture from the Texture Manager.</p>
=======
        <p>Remove a texture from the Texture Manager.</p>
>>>>>>> 55f210fa

    </div>

    
        <div class="params">
            <h4>Parameters:</h4>

            <ul class="params-list">
            
                <li class="param">
                    
                        <code class="param-name">gl</code>
                        <span class="type">WebGLRenderingContext</span>
                    

                    

                    <div class="param-description">
                         
                    </div>

                    
                </li>
            
                <li class="param">
                    
                        <code class="param-name">atlas</code>
                        <span class="type"><a href="../classes/Kiwi.Textures.TextureAtlas.html" class="crosslink">Kiwi.Textures.TextureAtlas</a></span>
                    

                    

                    <div class="param-description">
                         
                    </div>

                    
                </li>
            
            </ul>
        </div>
    

    

    
</div>

                
                    <div id="method_render" class="method item public">
    <h3 class="name"><code>render</code></h3>

    
        <div class="args">
            <span class="paren">(</span><ul class="args-list inline commas">
            
                <li class="arg">
                    
                        <code>camera</code>
                    
                </li>
            
            </ul><span class="paren">)</span>
        </div>
    

    

    

    
        <span class="flag public">public</span>
    

    

    

    

    

    <div class="meta">
        
            
                
                <p>
                
                Defined in
                
            
        
        
<<<<<<< HEAD
        <a href="../files/src_render_GLRenderManager.ts.html#l467"><code>src\render\GLRenderManager.ts:467</code></a>
=======
        <a href="../files/src_render_GLRenderManager.ts.html#l519"><code>src&#x2F;render&#x2F;GLRenderManager.ts:519</code></a>
>>>>>>> 55f210fa
        
        </p>


        

        
    </div>

    <div class="description">
        <p>Manages rendering of the scene graph - called once per frame.
Sets up per frame gl uniforms such as the view matrix and
camera offset. Clears the current renderer ready for a new batch.
Initiates recursive render of scene graph starting at the root.</p>

    </div>

    
        <div class="params">
            <h4>Parameters:</h4>

            <ul class="params-list">
            
                <li class="param">
                    
                        <code class="param-name">camera</code>
                        <span class="type">Camera</span>
                    

                    

                    <div class="param-description">
                         
                    </div>

                    
                </li>
            
            </ul>
        </div>
    

    

    
</div>

                
                    <div id="method_renderBatch" class="method item public">
    <h3 class="name"><code>renderBatch</code></h3>

    
        <div class="args">
            <span class="paren">(</span><ul class="args-list inline commas">
            
                <li class="arg">
                    
                        <code>gl</code>
                    
                </li>
            
                <li class="arg">
                    
                        <code>batch</code>
                    
                </li>
            
                <li class="arg">
                    
                        <code>camera</code>
                    
                </li>
            
            </ul><span class="paren">)</span>
        </div>
    

    

    

    
        <span class="flag public">public</span>
    

    

    

    

    

    <div class="meta">
        
            
                
                <p>
                
                Defined in
                
            
        
        
<<<<<<< HEAD
        <a href="../files/src_render_GLRenderManager.ts.html#l630"><code>src\render\GLRenderManager.ts:630</code></a>
=======
        <a href="../files/src_render_GLRenderManager.ts.html#l692"><code>src&#x2F;render&#x2F;GLRenderManager.ts:692</code></a>
>>>>>>> 55f210fa
        
        </p>


        

        
    </div>

    <div class="description">
        <p>Render a single batch.</p>

    </div>

    
        <div class="params">
            <h4>Parameters:</h4>

            <ul class="params-list">
            
                <li class="param">
                    
                        <code class="param-name">gl</code>
                        <span class="type">WebGLRenderingContext</span>
                    

                    

                    <div class="param-description">
                        <p>Canvas rendering context</p>

                    </div>

                    
                </li>
            
                <li class="param">
                    
                        <code class="param-name">batch</code>
                        <span class="type">Object</span>
                    

                    

                    <div class="param-description">
                        <p>Batch to render</p>

                    </div>

                    
                </li>
            
                <li class="param">
                    
                        <code class="param-name">camera</code>
                        <span class="type"><a href="../classes/Kiwi.Camera.html" class="crosslink">Kiwi.Camera</a></span>
                    

                    

                    <div class="param-description">
                        <p>Currently rendering camera</p>

                    </div>

                    
                </li>
            
            </ul>
        </div>
    

    

    
</div>

                
                    <div id="method_renderBatches" class="method item public">
    <h3 class="name"><code>renderBatches</code></h3>

    
        <div class="args">
            <span class="paren">(</span><ul class="args-list inline commas">
            
                <li class="arg">
                    
                        <code>gl</code>
                    
                </li>
            
                <li class="arg">
                    
                        <code>camera</code>
                    
                </li>
            
            </ul><span class="paren">)</span>
        </div>
    

    

    

    
        <span class="flag public">public</span>
    

    

    

    

    

    <div class="meta">
        
            
                
                <p>
                
                Defined in
                
            
        
        
<<<<<<< HEAD
        <a href="../files/src_render_GLRenderManager.ts.html#l618"><code>src\render\GLRenderManager.ts:618</code></a>
=======
        <a href="../files/src_render_GLRenderManager.ts.html#l678"><code>src&#x2F;render&#x2F;GLRenderManager.ts:678</code></a>
>>>>>>> 55f210fa
        
        </p>


        

        
    </div>

    <div class="description">
        <p>Render all the batches.</p>

    </div>

    
        <div class="params">
            <h4>Parameters:</h4>

            <ul class="params-list">
            
                <li class="param">
                    
                        <code class="param-name">gl</code>
                        <span class="type">WebGLRenderingContext</span>
                    

                    

                    <div class="param-description">
                        <p>Canvas rendering context</p>

                    </div>

                    
                </li>
            
                <li class="param">
                    
                        <code class="param-name">camera</code>
                        <span class="type"><a href="../classes/Kiwi.Camera.html" class="crosslink">Kiwi.Camera</a></span>
                    

                    

                    <div class="param-description">
                        <p>Currently rendering camera</p>

                    </div>

                    
                </li>
            
            </ul>
        </div>
    

    

    
</div>

                
                    <div id="method_renderEntity" class="method item public deprecated">
    <h3 class="name"><code>renderEntity</code></h3>

    
        <div class="args">
            <span class="paren">(</span><ul class="args-list inline commas">
            
                <li class="arg">
                    
                        <code>gl</code>
                    
                </li>
            
                <li class="arg">
                    
                        <code>entity</code>
                    
                </li>
            
                <li class="arg">
                    
                        <code>camera</code>
                    
                </li>
            
            </ul><span class="paren">)</span>
        </div>
    

    

    
        <span class="flag deprecated" title="Used internally; should not be called from external functions">deprecated</span>
    

    
        <span class="flag public">public</span>
    

    

    

    

    

    <div class="meta">
        
            
                
                <p>
                
                Defined in
                
            
        
        
<<<<<<< HEAD
        <a href="../files/src_render_GLRenderManager.ts.html#l666"><code>src\render\GLRenderManager.ts:666</code></a>
=======
        <a href="../files/src_render_GLRenderManager.ts.html#l740"><code>src&#x2F;render&#x2F;GLRenderManager.ts:740</code></a>
>>>>>>> 55f210fa
        
        </p>


        
            <p>Deprecated: Used internally; should not be called from external functions</p>
        

        
    </div>

    <div class="description">
        <p>Call the render function on a single entity.</p>

    </div>

    
        <div class="params">
            <h4>Parameters:</h4>

            <ul class="params-list">
            
                <li class="param">
                    
                        <code class="param-name">gl</code>
                        <span class="type">WebGLRenderingContext</span>
                    

                    

                    <div class="param-description">
                         
                    </div>

                    
                </li>
            
                <li class="param">
                    
                        <code class="param-name">entity</code>
                        <span class="type"><a href="../classes/Kiwi.Entity.html" class="crosslink">Kiwi.Entity</a></span>
                    

                    

                    <div class="param-description">
                         
                    </div>

                    
                </li>
            
                <li class="param">
                    
                        <code class="param-name">camera</code>
                        <span class="type"><a href="../classes/Kiwi.Camera.html" class="crosslink">Kiwi.Camera</a></span>
                    

                    

                    <div class="param-description">
                         
                    </div>

                    
                </li>
            
            </ul>
        </div>
    

    

    
</div>

                
                    <div id="method_requestRendererInstance" class="method item public">
    <h3 class="name"><code>requestRendererInstance</code></h3>

    
        <div class="args">
            <span class="paren">(</span><ul class="args-list inline commas">
            
                <li class="arg">
                    
                        <code>rendererID</code>
                    
                </li>
            
                <li class="arg">
                    
                        <code>params</code>
                    
                </li>
            
            </ul><span class="paren">)</span>
        </div>
    

    
        <span class="returns-inline">
            <span class="type"><a href="../classes/Kiwi.Renderers.Renderer.html" class="crosslink">Kiwi.Renderers.Renderer</a></span>
        </span>
    

    

    
        <span class="flag public">public</span>
    

    

    

    

    

    <div class="meta">
        
            
                
                <p>
                
                Defined in
                
            
        
        
<<<<<<< HEAD
        <a href="../files/src_render_GLRenderManager.ts.html#l298"><code>src\render\GLRenderManager.ts:298</code></a>
=======
        <a href="../files/src_render_GLRenderManager.ts.html#l328"><code>src&#x2F;render&#x2F;GLRenderManager.ts:328</code></a>
>>>>>>> 55f210fa
        
        </p>


        

        
    </div>

    <div class="description">
        <p>Request a new renderer instance. This factory method is the only
way gameobjects should instantiate their own renderer.</p>
<p>The rendererID is a string that must match a renderer property
of the Kiwi.Renderers object. If a match is found then a renderer
is instantiated and returned. Gameobjects which have rendering
requirements that do not suit batch rendering use this technique.</p>

    </div>

    
        <div class="params">
            <h4>Parameters:</h4>

            <ul class="params-list">
            
                <li class="param">
                    
                        <code class="param-name">rendererID</code>
                        <span class="type">String</span>
                    

                    

                    <div class="param-description">
                        <p>The name of the requested renderer</p>

                    </div>

                    
                </li>
            
                <li class="param">
                    
                        <code class="param-name">params</code>
                        <span class="type">Object</span>
                    

                    

                    <div class="param-description">
                         
                    </div>

                    
                </li>
            
            </ul>
        </div>
    

    
        <div class="returns">
            <h4>Returns:</h4>

            <div class="returns-description">
                
                    
                        <span class="type"><a href="../classes/Kiwi.Renderers.Renderer.html" class="crosslink">Kiwi.Renderers.Renderer</a></span>:
                    
                    <p>A renderer or null if none found.</p>

                
            </div>
        </div>
    

    
</div>

                
                    <div id="method_requestSharedRenderer" class="method item public">
    <h3 class="name"><code>requestSharedRenderer</code></h3>

    
        <div class="args">
            <span class="paren">(</span><ul class="args-list inline commas">
            
                <li class="arg">
                    
                        <code>rendererID</code>
                    
                </li>
            
                <li class="arg">
                    
                        <code>params</code>
                    
                </li>
            
            </ul><span class="paren">)</span>
        </div>
    

    
        <span class="returns-inline">
            <span class="type"><a href="../classes/Kiwi.Renderers.Renderer.html" class="crosslink">Kiwi.Renderers.Renderer</a></span>
        </span>
    

    

    
        <span class="flag public">public</span>
    

    

    

    

    

    <div class="meta">
        
            
                
                <p>
                
                Defined in
                
            
        
        
<<<<<<< HEAD
        <a href="../files/src_render_GLRenderManager.ts.html#l269"><code>src\render\GLRenderManager.ts:269</code></a>
=======
        <a href="../files/src_render_GLRenderManager.ts.html#l298"><code>src&#x2F;render&#x2F;GLRenderManager.ts:298</code></a>
>>>>>>> 55f210fa
        
        </p>


        

        
    </div>

    <div class="description">
        <p>Request a shared renderer. A game object that wants to use a shared
renderer uses this method to obtain a reference to the shared
renderer instance.</p>

    </div>

    
        <div class="params">
            <h4>Parameters:</h4>

            <ul class="params-list">
            
                <li class="param">
                    
                        <code class="param-name">rendererID</code>
                        <span class="type">String</span>
                    

                    

                    <div class="param-description">
                         
                    </div>

                    
                </li>
            
                <li class="param">
                    
                        <code class="param-name">params</code>
                        <span class="type">Object</span>
                    

                    

                    <div class="param-description">
                         
                    </div>

                    
                </li>
            
            </ul>
        </div>
    

    
        <div class="returns">
            <h4>Returns:</h4>

            <div class="returns-description">
                
                    
                        <span class="type"><a href="../classes/Kiwi.Renderers.Renderer.html" class="crosslink">Kiwi.Renderers.Renderer</a></span>:
                    
                    <p>A shared renderer
    or null if none found.</p>

                
            </div>
        </div>
    

    
</div>

                
                    <div id="method_scaleViewport" class="method item public">
    <h3 class="name"><code>scaleViewport</code></h3>

    
        <div class="args">
            <span class="paren">(</span><ul class="args-list inline commas">
            
                <li class="arg">
                    
                        <code>gl</code>
                    
                </li>
            
                <li class="arg">
                    
                        <code>mode</code>
                    
                </li>
            
                <li class="arg">
                    
                        <code>width</code>
                    
                </li>
            
                <li class="arg">
                    
                        <code>height</code>
                    
                </li>
            
            </ul><span class="paren">)</span>
        </div>
    

    

    

    
        <span class="flag public">public</span>
    

    

    

    

    

    <div class="meta">
        
            
                
                <p>
                
                Defined in
                
            
        
        
<<<<<<< HEAD
        <a href="../files/src_render_GLRenderManager.ts.html#l389"><code>src\render\GLRenderManager.ts:389</code></a>
=======
        <a href="../files/src_render_GLRenderManager.ts.html#l430"><code>src&#x2F;render&#x2F;GLRenderManager.ts:430</code></a>
>>>>>>> 55f210fa
        
        </p>


        

        
            <p>Available since 1.1.1</p>
        
    </div>

    <div class="description">
        <p>Scales the viewport according to a scale mode and space dimensions.</p>
<p>This is used internally for compatibility with CocoonJS
and should not be called.</p>

    </div>

    
        <div class="params">
            <h4>Parameters:</h4>

            <ul class="params-list">
            
                <li class="param">
                    
                        <code class="param-name">gl</code>
                        <span class="type">WebGLRenderingContext</span>
                    

                    

                    <div class="param-description">
                        <p>Canvas rendering context</p>

                    </div>

                    
                </li>
            
                <li class="param">
                    
                        <code class="param-name">mode</code>
                        <span class="type">Number</span>
                    

                    

                    <div class="param-description">
                        <p>Scale mode; should be either
    Kiwi.Stage.SCALE_FIT, Kiwi.Stage.SCALE_STRETCH, or
    Kiwi.Stage.SCALE_NONE. Defaults to Kiwi.Stage.SCALE_NONE</p>

                    </div>

                    
                </li>
            
                <li class="param">
                    
                        <code class="param-name">width</code>
                        <span class="type">Number</span>
                    

                    

                    <div class="param-description">
                        <p>Width of the target space</p>

                    </div>

                    
                </li>
            
                <li class="param">
                    
                        <code class="param-name">height</code>
                        <span class="type">Number</span>
                    

                    

                    <div class="param-description">
                        <p>Height of the target space</p>

                    </div>

                    
                </li>
            
            </ul>
        </div>
    

    

    
</div>

                
                    <div id="method_setupGLState" class="method item public deprecated">
    <h3 class="name"><code>setupGLState</code></h3>

    
        <div class="args">
            <span class="paren">(</span><ul class="args-list inline commas">
            
                <li class="arg">
                    
                        <code>gl</code>
                    
                </li>
            
            </ul><span class="paren">)</span>
        </div>
    

    

    
        <span class="flag deprecated" title="Used internally; should not be called from external functions.">deprecated</span>
    

    
        <span class="flag public">public</span>
    

    

    

    

    

    <div class="meta">
        
            
                
                <p>
                
                Defined in
                
            
        
        
<<<<<<< HEAD
        <a href="../files/src_render_GLRenderManager.ts.html#l679"><code>src\render\GLRenderManager.ts:679</code></a>
=======
        <a href="../files/src_render_GLRenderManager.ts.html#l763"><code>src&#x2F;render&#x2F;GLRenderManager.ts:763</code></a>
>>>>>>> 55f210fa
        
        </p>


        
            <p>Deprecated: Used internally; should not be called from external functions.</p>
        

        
    </div>

    <div class="description">
        <p>Ensure the atlas and renderer needed for a batch is setup.</p>

    </div>

    
        <div class="params">
            <h4>Parameters:</h4>

            <ul class="params-list">
            
                <li class="param">
                    
                        <code class="param-name">gl</code>
                        <span class="type">WebGLRenderingContext</span>
                    

                    

                    <div class="param-description">
                         
                    </div>

                    
                </li>
            
            </ul>
        </div>
    

    

    
</div>

                
            </div>
        

        
            <div id="properties" class="api-class-tabpanel">
                <h2 class="off-left">Properties</h2>

                
                    <div id="property__camMatrix" class="property item private">
    <h3 class="name"><code>_camMatrix</code></h3>
    <span class="type"><a href="../classes/Kiwi.Geom.Matrix.html" class="crosslink">Kiwi.Geom.Matrix</a></span>

    

    
        <span class="flag private">private</span>
    

    

    

    <div class="meta">
        
            
                
                <p>
                
                Defined in
                
            
        
        
        <a href="../files/src_render_GLRenderManager.ts.html#l155"><code>src&#x2F;render&#x2F;GLRenderManager.ts:155</code></a>
        
        </p>

        

        
    </div>

    <div class="description">
        <p>Geometry data used to create <code>camMatrix</code></p>

    </div>

    

    

    
</div>

                
                    <div id="property__currentBlendMode" class="property item private">
    <h3 class="name"><code>_currentBlendMode</code></h3>
    <span class="type"><a href="../classes/Kiwi.Renderers.GLBlendMode.html" class="crosslink">Kiwi.Renderers.GLBlendMode</a></span>

    

    
        <span class="flag private">private</span>
    

    

    

    <div class="meta">
        
            
                
                <p>
                
                Defined in
                
            
        
        
        <a href="../files/src_render_GLRenderManager.ts.html#l105"><code>src&#x2F;render&#x2F;GLRenderManager.ts:105</code></a>
        
        </p>

        

        
            <p>Available since 1.1.0</p>
        
    </div>

    <div class="description">
        <p>Current blend mode</p>

    </div>

    

    

    
</div>

                
                    <div id="property__currentRenderer" class="property item private">
    <h3 class="name"><code>_currentRenderer</code></h3>
    <span class="type"><a href="../classes/Kiwi.Renderers.Renderer.html" class="crosslink">Kiwi.Renderers.Renderer</a></span>

    

    
        <span class="flag private">private</span>
    

    

    

    <div class="meta">
        
            
                
                <p>
                
                Defined in
                
            
        
        
        <a href="../files/src_render_GLRenderManager.ts.html#l96"><code>src&#x2F;render&#x2F;GLRenderManager.ts:96</code></a>
        
        </p>

        

        
    </div>

    <div class="description">
        <p>Renderer object currently in use during a rendering batch</p>

    </div>

    

    

    
</div>

                
                    <div id="property__currentTextureAtlas" class="property item private">
    <h3 class="name"><code>_currentTextureAtlas</code></h3>
    <span class="type">TextureAtlas</span>

    

    
        <span class="flag private">private</span>
    

    

    

    <div class="meta">
        
            
                
                <p>
                
                Defined in
                
            
        
        
        <a href="../files/src_render_GLRenderManager.ts.html#l164"><code>src&#x2F;render&#x2F;GLRenderManager.ts:164</code></a>
        
        </p>

        

        
    </div>

    <div class="description">
        <p>Most recently bound texture atlas</p>

    </div>

    

    

    
</div>

                
                    <div id="property__entityCount" class="property item private">
    <h3 class="name"><code>_entityCount</code></h3>
    <span class="type">Number</span>

    

    
        <span class="flag private">private</span>
    

    

    

    <div class="meta">
        
            
                
                <p>
                
                Defined in
                
            
        
        
        <a href="../files/src_render_GLRenderManager.ts.html#l115"><code>src&#x2F;render&#x2F;GLRenderManager.ts:115</code></a>
        
        </p>

        

        
    </div>

    <div class="description">
        <p>Tally of number of entities rendered per frame</p>

    </div>

    
        <p><strong>Default:</strong> 0</p>
    

    

    
</div>

                
                    <div id="property__game" class="property item private">
    <h3 class="name"><code>_game</code></h3>
    <span class="type">Game</span>

    

    
        <span class="flag private">private</span>
    

    

    

    <div class="meta">
        
            
                
                <p>
                
                Defined in
                
            
        
        
        <a href="../files/src_render_GLRenderManager.ts.html#l57"><code>src&#x2F;render&#x2F;GLRenderManager.ts:57</code></a>
        
        </p>

        

        
    </div>

    <div class="description">
        <p>Game that this renderer is used with</p>

    </div>

    

    

    
</div>

                
                    <div id="property__maxItems" class="property item private">
    <h3 class="name"><code>_maxItems</code></h3>
    <span class="type">Number</span>

    

    
        <span class="flag private">private</span>
    

    

    

    <div class="meta">
        
            
                
                <p>
                
                Defined in
                
            
        
        
        <a href="../files/src_render_GLRenderManager.ts.html#l135"><code>src&#x2F;render&#x2F;GLRenderManager.ts:135</code></a>
        
        </p>

        

        
    </div>

    <div class="description">
        <p>Maximum allowable sprites to render per frame.
Note: Not currently used - candidate for deletion</p>

    </div>

    
        <p><strong>Default:</strong> 1000</p>
    

    

    
</div>

                
                    <div id="property__shaderManager" class="property item private">
    <h3 class="name"><code>_shaderManager</code></h3>
    <span class="type">Kiwi.Renderes.GLShaderManager</span>

    

    
        <span class="flag private">private</span>
    

    

    

    <div class="meta">
        
            
                
                <p>
                
                Defined in
                
            
        
        
        <a href="../files/src_render_GLRenderManager.ts.html#l75"><code>src&#x2F;render&#x2F;GLRenderManager.ts:75</code></a>
        
        </p>

        

        
    </div>

    <div class="description">
        <p>Shader manager object used to allocate GL Shaders</p>

    </div>

    

    

    
</div>

                
                    <div id="property__sharedRenderers" class="property item private">
    <h3 class="name"><code>_sharedRenderers</code></h3>
    <span class="type">Array</span>

    

    
        <span class="flag private">private</span>
    

    

    

    <div class="meta">
        
            
                
                <p>
                
                Defined in
                
            
        
        
<<<<<<< HEAD
        <a href="../files/src_render_GLRenderManager.ts.html#l181"><code>src\render\GLRenderManager.ts:181</code></a>
=======
        <a href="../files/src_render_GLRenderManager.ts.html#l198"><code>src&#x2F;render&#x2F;GLRenderManager.ts:198</code></a>
>>>>>>> 55f210fa
        
        </p>

        

        
    </div>

    <div class="description">
        <p>An array of renderers.</p>
<p>Shared renderers are used for batch rendering.
Multiple gameobjects can use the same renderer instance and add
rendering info to a batch rather than rendering individually.
This means only one draw call is necessary to render a number of
objects. The most common use of this is standard 2d sprite rendering,
and the TextureAtlasRenderer is added by default as a shared
renderer. Sprites, StaticImages and Tilemaps (core gameobjects)
can all use the same renderer/shader combination and be drawn as
part of the same batch.</p>
<p>Custom gameobjects can also choose to use a shared renderer,
for example in the case that a custom gameobject&#39;s
rendering requirements matched the <code>TextureAtlasRenderer</code>
capabilities.</p>

    </div>

    

    

    
</div>

                
                    <div id="property__stageResolution" class="property item private">
    <h3 class="name"><code>_stageResolution</code></h3>
    <span class="type">Float32Array</span>

    

    
        <span class="flag private">private</span>
    

    

    

    <div class="meta">
        
            
                
                <p>
                
                Defined in
                
            
        
        
        <a href="../files/src_render_GLRenderManager.ts.html#l87"><code>src&#x2F;render&#x2F;GLRenderManager.ts:87</code></a>
        
        </p>

        

        
    </div>

    <div class="description">
        <p>Stage resolution in pixels</p>

    </div>

    

    

    
</div>

                
                    <div id="property__textureManager" class="property item private">
    <h3 class="name"><code>_textureManager</code></h3>
    <span class="type">Kiwi.Renderes.GLTextureManager</span>

    

    
        <span class="flag private">private</span>
    

    

    

    <div class="meta">
        
            
                
                <p>
                
                Defined in
                
            
        
        
        <a href="../files/src_render_GLRenderManager.ts.html#l66"><code>src&#x2F;render&#x2F;GLRenderManager.ts:66</code></a>
        
        </p>

        

        
    </div>

    <div class="description">
        <p>Texture manager object used to allocate GL Textures</p>

    </div>

    

    

    
</div>

                
                    <div id="property_camMatrix" class="property item public">
    <h3 class="name"><code>camMatrix</code></h3>
    <span class="type">Float32Array</span>

    

    
        <span class="flag public">public</span>
    

    

    

    <div class="meta">
        
            
                
                <p>
                
                Defined in
                
            
        
        
        <a href="../files/src_render_GLRenderManager.ts.html#l146"><code>src&#x2F;render&#x2F;GLRenderManager.ts:146</code></a>
        
        </p>

        

        
    </div>

    <div class="description">
        <p>Camera matrix used on graphics card</p>

    </div>

    

    

    
</div>

                
                    <div id="property_numDrawCalls" class="property item public">
    <h3 class="name"><code>numDrawCalls</code></h3>
    <span class="type">Number</span>

    

    
        <span class="flag public">public</span>
    

    

    

    <div class="meta">
        
            
                
                <p>
                
                Defined in
                
            
        
        
        <a href="../files/src_render_GLRenderManager.ts.html#l125"><code>src&#x2F;render&#x2F;GLRenderManager.ts:125</code></a>
        
        </p>

        

        
    </div>

    <div class="description">
        <p>Tally of number of draw calls per frame</p>

    </div>

    
        <p><strong>Default:</strong> 0</p>
    

    

    
</div>

                
            </div>
        

        

        
    </div>
</div>

                    </div>
                </div>
            </div>
        </div>
    </div>
</div>
<script src="../assets/vendor/prettify/prettify-min.js"></script>
<script>prettyPrint();</script>
<script src="../assets/js/yui-prettify.js"></script>
<script src="../assets/../api.js"></script>
<script src="../assets/js/api-filter.js"></script>
<script src="../assets/js/api-list.js"></script>
<script src="../assets/js/api-search.js"></script>
<script src="../assets/js/apidocs.js"></script>
</body>
</html><|MERGE_RESOLUTION|>--- conflicted
+++ resolved
@@ -850,11 +850,7 @@
             
         
         
-<<<<<<< HEAD
-        <a href="../files/src_render_GLRenderManager.ts.html#l334"><code>src\render\GLRenderManager.ts:334</code></a>
-=======
         <a href="../files/src_render_GLRenderManager.ts.html#l365"><code>src&#x2F;render&#x2F;GLRenderManager.ts:365</code></a>
->>>>>>> 55f210fa
         
         </p>
 
@@ -930,11 +926,7 @@
             
         
         
-<<<<<<< HEAD
-        <a href="../files/src_render_GLRenderManager.ts.html#l716"><code>src\render\GLRenderManager.ts:716</code></a>
-=======
         <a href="../files/src_render_GLRenderManager.ts.html#l817"><code>src&#x2F;render&#x2F;GLRenderManager.ts:817</code></a>
->>>>>>> 55f210fa
         
         </p>
 
@@ -1049,11 +1041,7 @@
             
         
         
-<<<<<<< HEAD
-        <a href="../files/src_render_GLRenderManager.ts.html#l691"><code>src\render\GLRenderManager.ts:691</code></a>
-=======
         <a href="../files/src_render_GLRenderManager.ts.html#l780"><code>src&#x2F;render&#x2F;GLRenderManager.ts:780</code></a>
->>>>>>> 55f210fa
         
         </p>
 
@@ -1169,11 +1157,7 @@
             
         
         
-<<<<<<< HEAD
-        <a href="../files/src_render_GLRenderManager.ts.html#l704"><code>src\render\GLRenderManager.ts:704</code></a>
-=======
         <a href="../files/src_render_GLRenderManager.ts.html#l801"><code>src&#x2F;render&#x2F;GLRenderManager.ts:801</code></a>
->>>>>>> 55f210fa
         
         </p>
 
@@ -1293,11 +1277,7 @@
             
         
         
-<<<<<<< HEAD
-        <a href="../files/src_render_GLRenderManager.ts.html#l203"><code>src\render\GLRenderManager.ts:203</code></a>
-=======
         <a href="../files/src_render_GLRenderManager.ts.html#l222"><code>src&#x2F;render&#x2F;GLRenderManager.ts:222</code></a>
->>>>>>> 55f210fa
         
         </p>
 
@@ -1436,11 +1416,7 @@
             
         
         
-<<<<<<< HEAD
-        <a href="../files/src_render_GLRenderManager.ts.html#l231"><code>src\render\GLRenderManager.ts:231</code></a>
-=======
         <a href="../files/src_render_GLRenderManager.ts.html#l254"><code>src&#x2F;render&#x2F;GLRenderManager.ts:254</code></a>
->>>>>>> 55f210fa
         
         </p>
 
@@ -1747,11 +1723,7 @@
             
         
         
-<<<<<<< HEAD
-        <a href="../files/src_render_GLRenderManager.ts.html#l588"><code>src\render\GLRenderManager.ts:588</code></a>
-=======
         <a href="../files/src_render_GLRenderManager.ts.html#l646"><code>src&#x2F;render&#x2F;GLRenderManager.ts:646</code></a>
->>>>>>> 55f210fa
         
         </p>
 
@@ -1809,11 +1781,7 @@
             
         
         
-<<<<<<< HEAD
-        <a href="../files/src_render_GLRenderManager.ts.html#l561"><code>src\render\GLRenderManager.ts:561</code></a>
-=======
         <a href="../files/src_render_GLRenderManager.ts.html#l617"><code>src&#x2F;render&#x2F;GLRenderManager.ts:617</code></a>
->>>>>>> 55f210fa
         
         </p>
 
@@ -1871,11 +1839,7 @@
             
         
         
-<<<<<<< HEAD
-        <a href="../files/src_render_GLRenderManager.ts.html#l550"><code>src\render\GLRenderManager.ts:550</code></a>
-=======
         <a href="../files/src_render_GLRenderManager.ts.html#l605"><code>src&#x2F;render&#x2F;GLRenderManager.ts:605</code></a>
->>>>>>> 55f210fa
         
         </p>
 
@@ -1942,11 +1906,7 @@
             
         
         
-<<<<<<< HEAD
-        <a href="../files/src_render_GLRenderManager.ts.html#l453"><code>src\render\GLRenderManager.ts:453</code></a>
-=======
         <a href="../files/src_render_GLRenderManager.ts.html#l504"><code>src&#x2F;render&#x2F;GLRenderManager.ts:504</code></a>
->>>>>>> 55f210fa
         
         </p>
 
@@ -2028,11 +1988,7 @@
             
         
         
-<<<<<<< HEAD
-        <a href="../files/src_render_GLRenderManager.ts.html#l439"><code>src\render\GLRenderManager.ts:439</code></a>
-=======
         <a href="../files/src_render_GLRenderManager.ts.html#l488"><code>src&#x2F;render&#x2F;GLRenderManager.ts:488</code></a>
->>>>>>> 55f210fa
         
         </p>
 
@@ -2183,11 +2139,7 @@
             
         
         
-<<<<<<< HEAD
-        <a href="../files/src_render_GLRenderManager.ts.html#l169"><code>src\render\GLRenderManager.ts:169</code></a>
-=======
         <a href="../files/src_render_GLRenderManager.ts.html#l185"><code>src&#x2F;render&#x2F;GLRenderManager.ts:185</code></a>
->>>>>>> 55f210fa
         
         </p>
 
@@ -2200,11 +2152,7 @@
     </div>
 
     <div class="description">
-<<<<<<< HEAD
-        <p>Removes a texture from the Texture Manager.</p>
-=======
         <p>Remove a texture from the Texture Manager.</p>
->>>>>>> 55f210fa
 
     </div>
 
@@ -2298,11 +2246,7 @@
             
         
         
-<<<<<<< HEAD
-        <a href="../files/src_render_GLRenderManager.ts.html#l467"><code>src\render\GLRenderManager.ts:467</code></a>
-=======
         <a href="../files/src_render_GLRenderManager.ts.html#l519"><code>src&#x2F;render&#x2F;GLRenderManager.ts:519</code></a>
->>>>>>> 55f210fa
         
         </p>
 
@@ -2407,11 +2351,7 @@
             
         
         
-<<<<<<< HEAD
-        <a href="../files/src_render_GLRenderManager.ts.html#l630"><code>src\render\GLRenderManager.ts:630</code></a>
-=======
         <a href="../files/src_render_GLRenderManager.ts.html#l692"><code>src&#x2F;render&#x2F;GLRenderManager.ts:692</code></a>
->>>>>>> 55f210fa
         
         </p>
 
@@ -2540,11 +2480,7 @@
             
         
         
-<<<<<<< HEAD
-        <a href="../files/src_render_GLRenderManager.ts.html#l618"><code>src\render\GLRenderManager.ts:618</code></a>
-=======
         <a href="../files/src_render_GLRenderManager.ts.html#l678"><code>src&#x2F;render&#x2F;GLRenderManager.ts:678</code></a>
->>>>>>> 55f210fa
         
         </p>
 
@@ -2665,11 +2601,7 @@
             
         
         
-<<<<<<< HEAD
-        <a href="../files/src_render_GLRenderManager.ts.html#l666"><code>src\render\GLRenderManager.ts:666</code></a>
-=======
         <a href="../files/src_render_GLRenderManager.ts.html#l740"><code>src&#x2F;render&#x2F;GLRenderManager.ts:740</code></a>
->>>>>>> 55f210fa
         
         </p>
 
@@ -2801,11 +2733,7 @@
             
         
         
-<<<<<<< HEAD
-        <a href="../files/src_render_GLRenderManager.ts.html#l298"><code>src\render\GLRenderManager.ts:298</code></a>
-=======
         <a href="../files/src_render_GLRenderManager.ts.html#l328"><code>src&#x2F;render&#x2F;GLRenderManager.ts:328</code></a>
->>>>>>> 55f210fa
         
         </p>
 
@@ -2940,11 +2868,7 @@
             
         
         
-<<<<<<< HEAD
-        <a href="../files/src_render_GLRenderManager.ts.html#l269"><code>src\render\GLRenderManager.ts:269</code></a>
-=======
         <a href="../files/src_render_GLRenderManager.ts.html#l298"><code>src&#x2F;render&#x2F;GLRenderManager.ts:298</code></a>
->>>>>>> 55f210fa
         
         </p>
 
@@ -3084,11 +3008,7 @@
             
         
         
-<<<<<<< HEAD
-        <a href="../files/src_render_GLRenderManager.ts.html#l389"><code>src\render\GLRenderManager.ts:389</code></a>
-=======
         <a href="../files/src_render_GLRenderManager.ts.html#l430"><code>src&#x2F;render&#x2F;GLRenderManager.ts:430</code></a>
->>>>>>> 55f210fa
         
         </p>
 
@@ -3235,11 +3155,7 @@
             
         
         
-<<<<<<< HEAD
-        <a href="../files/src_render_GLRenderManager.ts.html#l679"><code>src\render\GLRenderManager.ts:679</code></a>
-=======
         <a href="../files/src_render_GLRenderManager.ts.html#l763"><code>src&#x2F;render&#x2F;GLRenderManager.ts:763</code></a>
->>>>>>> 55f210fa
         
         </p>
 
@@ -3703,11 +3619,7 @@
             
         
         
-<<<<<<< HEAD
-        <a href="../files/src_render_GLRenderManager.ts.html#l181"><code>src\render\GLRenderManager.ts:181</code></a>
-=======
         <a href="../files/src_render_GLRenderManager.ts.html#l198"><code>src&#x2F;render&#x2F;GLRenderManager.ts:198</code></a>
->>>>>>> 55f210fa
         
         </p>
 
