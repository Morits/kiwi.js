--- conflicted
+++ resolved
@@ -432,10 +432,7 @@
 
             //Calculate the percentage depending on how accurate we can be.
             if (this._calculateBytes) {
-<<<<<<< HEAD
-=======
-                
->>>>>>> 516fd078
+                this.percentLoaded = (this._bytesLoaded / this._bytesTotal) * 100;
                 this.percentLoaded = (this._bytesLoaded / this._bytesTotal) * 100;
             } else {
                 this.percentLoaded = (this._completedFiles / this._loadingList.length) * 100;
