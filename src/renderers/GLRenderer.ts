declare var mat2d, mat3,vec2,vec3,mat4;


module Kiwi.Renderers {

    // Class
    export class GLRenderer implements IRenderer {

        constructor(game: Kiwi.Game) {
            this._game = game;
            
        }

        public boot() {
             
            this._initState();
            
        }


        private _game: Kiwi.Game;
        private _currentCamera: Kiwi.Camera;
        private _stageResolution: Float32Array;

        private _shaders: GLShaders;
        private _vertBuffer: GLArrayBuffer;
        private _indexBuffer: GLElementArrayBuffer;
        private _uvBuffer: GLArrayBuffer;
        private _colorBuffer: GLArrayBuffer;
        
        private _texture: GLTexture;

        private _entityCount: number = 0;
        private _maxItems: number = 1000;

        private _texApplied: bool = false;
        private _firstPass: boolean = true;

        public mvMatrix:Float32Array;
        public mvMatrixStack: Array;
        
        private _currentTextureAtlas: Kiwi.Textures.TextureAtlas = null;
        /*
        public mvPush() {
            var copy = mat4.create();
            mat4.set(this.mvMatrix, copy);
            this.mvMatrixStack.push(copy);
        }

<<<<<<< HEAD
        public objType() {
            return "GLRenderer";
        }
=======
        public mvPop() {
            if (this.mvMatrixStack.length == 0) {
                throw "Invalid popMatrix!";
            }
            this.mvMatrix = this.mvMatrixStack.pop();
        } */   

        private _initState() {
>>>>>>> ee635421

            var gl: WebGLRenderingContext = this._game.stage.gl;
            this._stageResolution = new Float32Array([this._game.stage.width, this._game.stage.height]);

            this._shaders = new GLShaders(gl);
            gl.enable(gl.BLEND);
            gl.blendFunc(gl.SRC_ALPHA, gl.ONE_MINUS_SRC_ALPHA);

            this.mvMatrix = mat4.create();
            mat2d.identity(this.mvMatrix);
            
            
            

            
            

            //create buffers
            //dynamic
            this._vertBuffer = new GLArrayBuffer(gl, 2);
            this._uvBuffer = new GLArrayBuffer(gl, 2, GLArrayBuffer.squareUVs);

            //static
            this._indexBuffer = new GLElementArrayBuffer(gl, 1, this._generateIndices(this._maxItems));
            this._colorBuffer = new GLArrayBuffer(gl, 1, this._generateColors(this._maxItems));

            //use shaders
            this._shaders.use(gl, this._shaders.shaderProgram);
          
            var prog = this._shaders.texture2DProg;

            gl.bindBuffer(gl.ARRAY_BUFFER, this._vertBuffer.buffer);
            gl.vertexAttribPointer(prog.vertexPositionAttribute, this._vertBuffer.itemSize, gl.FLOAT, false, 0, 0);

            gl.bindBuffer(gl.ARRAY_BUFFER, this._uvBuffer.buffer);
            gl.vertexAttribPointer(prog.vertexTexCoordAttribute, this._uvBuffer.itemSize, gl.FLOAT, false, 0, 0);

            gl.bindBuffer(gl.ARRAY_BUFFER, this._colorBuffer.buffer);
            gl.vertexAttribPointer(prog.vertexColorAttribute, this._colorBuffer.itemSize, gl.FLOAT, false, 0, 0);

            //Static Uniforms

            gl.uniform1i(prog.samplerUniform, 0);

            gl.uniform2fv(prog.resolutionUniform, this._stageResolution);
            
           
            
          

        


        }



        public render(camera: Kiwi.Camera) {

            this._currentCamera = camera;
            var root: IChild[] = this._game.states.current.members;
            var gl: WebGLRenderingContext = this._game.stage.gl;

            this._entityCount = 0;
            this._vertBuffer.clear();
            this._uvBuffer.clear();
                     
            //clear 
            gl.clearColor(0, 0, 0, 0);
            gl.clear(gl.COLOR_BUFFER_BIT);

            //set cam matrix uniform
            var prog = this._shaders.texture2DProg;

            var cm: Kiwi.Geom.Matrix = camera.transform.getConcatenatedMatrix();
            var ct: Kiwi.Geom.Transform = camera.transform;
            this.mvMatrix = new Float32Array([
                cm.a, cm.b, 0, 0,
                cm.c, cm.d, 0, 0,
                0, 0, 1, 0,
                cm.tx + ct.rotPointX, cm.ty + ct.rotPointY, 0, 1
            ]);

            gl.uniformMatrix4fv(prog.mvMatrixUniform, false, this.mvMatrix);
            gl.uniform2fv(prog.cameraOffsetUniform, new Float32Array([ct.rotPointX, ct.rotPointY]));
            
            //iterate
              
            for (var i = 0; i < root.length; i++) {
                this._recurse(gl, root[i],camera);
            }
            

            this._flush(gl);
           
            this._firstPass = false;
        }

        

        private _recurse(gl: WebGLRenderingContext, child: IChild, camera: Kiwi.Camera) {
           // console.log("_recurse" + this._entityCount);
            if (!child.willRender) return;

            if (child.childType() === Kiwi.GROUP) {
                for (var i = 0; i < (<Kiwi.Group>child).members.length; i++) {
                    this._recurse(gl,(<Kiwi.Group>child).members[i],camera);
                }
            } else {
                if (!this._texApplied) {
                    //console.log("applying texture");
                    this._applyTexture(gl, (<Entity>child).atlas.image);
                    this._texApplied = true;
                    this._currentTextureAtlas = (<Entity>child).atlas;
                }

                if ((<Entity>child).atlas !== this._currentTextureAtlas) {
                    //console.log("changing texture");
                    this._flush(gl);
                    this._entityCount = 0;
                    this._vertBuffer.clear();
                    this._uvBuffer.clear();
                    this._changeTexture(gl, (<Entity>child).atlas.image);
                    this._currentTextureAtlas = (<Entity>child).atlas;
                } 
                this._compileVertices(gl, <Entity>child,camera);
                this._compileUVs(gl, <Entity>child);
                this._entityCount++;
                
            }
           
          

        }
        

        private _flush(gl: WebGLRenderingContext) {
            this._vertBuffer.refresh(gl, this._vertBuffer.items);
            this._uvBuffer.refresh(gl, this._uvBuffer.items);
            this._draw(gl);
        }

        private _compileVertices(gl: WebGLRenderingContext, entity: Entity,camera:Kiwi.Camera) {
            // console.log("_compverts" + this._vertBuffer.items.length);
            var t: Kiwi.Geom.Transform = entity.transform;
            var m: Kiwi.Geom.Matrix = t.getConcatenatedMatrix();
            var ct: Kiwi.Geom.Transform = camera.transform;
            var cm: Kiwi.Geom.Matrix = ct.getConcatenatedMatrix();

            var cell = entity.atlas.cells[entity.cellIndex];
            
            var pt1: Kiwi.Geom.Point = new Kiwi.Geom.Point(0 - t.rotPointX, 0 - t.rotPointY);
            var pt2: Kiwi.Geom.Point = new Kiwi.Geom.Point(cell.w - t.rotPointX, 0 - t.rotPointY);
            var pt3: Kiwi.Geom.Point = new Kiwi.Geom.Point(cell.w - t.rotPointX, cell.h - t.rotPointY);
            var pt4: Kiwi.Geom.Point = new Kiwi.Geom.Point(0 - t.rotPointX, cell.h - t.rotPointY) ;

            

            pt1 = m.transformPoint(pt1);
            pt2 = m.transformPoint(pt2);
            pt3 = m.transformPoint(pt3);
            pt4 = m.transformPoint(pt4);

            /*this._vertBuffer.items.push(t.x, t.y,
                t.x + cell.w, t.y,
                t.x + cell.w, t.y + cell.h,
                t.x, t.y + cell.h);
            */
            this._vertBuffer.items.push(
                pt1.x + t.rotPointX, pt1.y + t.rotPointY,
                pt2.x + t.rotPointX, pt2.y + t.rotPointY,
                pt3.x + t.rotPointX, pt3.y + t.rotPointY,
                pt4.x + t.rotPointX, pt4.y + t.rotPointY
                );


            
        }

        private _compileUVs(gl: WebGLRenderingContext, entity: Entity) {
            var t: Kiwi.Geom.Transform = entity.transform;
            var c = entity.atlas.cells[entity.cellIndex];
           
                this._uvBuffer.items.push(c.x, c.y,
                    c.x + c.w, c.y,
                    c.x + c.w, c.y + c.h,
                    c.x, c.y + c.h);
       
        }


       

        private _applyTexture(gl: WebGLRenderingContext,image:HTMLImageElement) {
            this._texture = new GLTexture(gl, image);
            gl.activeTexture(gl.TEXTURE0);
            gl.bindTexture(gl.TEXTURE_2D, this._texture.texture);
            var prog = this._shaders.texture2DProg;
            gl.uniform2fv(prog.textureSizeUniform, new Float32Array([this._texture.image.width, this._texture.image.height]));
        }

        private _changeTexture(gl: WebGLRenderingContext, image: HTMLImageElement) {
          
            this._texture.refresh(gl, image);
            gl.activeTexture(gl.TEXTURE0);
            gl.bindTexture(gl.TEXTURE_2D, this._texture.texture);
            var prog = this._shaders.texture2DProg;
            gl.uniform2fv(prog.textureSizeUniform, new Float32Array([this._texture.image.width, this._texture.image.height]));
        }


        private _draw(gl: WebGLRenderingContext) {
           
            gl.drawElements(gl.TRIANGLES, this._entityCount*6, gl.UNSIGNED_SHORT, 0);
            
        }
        

        private _generateIndices(numQuads: number): number[]{
       
            var quads: number[] = new Array();
            for (var i = 0; i < numQuads; i++) {
                quads.push(i * 4 + 0, i * 4 + 1, i * 4 + 2, i * 4 + 0, i * 4 + 2, i * 4 + 3);
            }
            return quads;

        }

        private _generateColors(numVerts: number): number[] {
            var cols: number[] = new Array();
            for (var i = 0; i < numVerts; i++) {
                cols.push(1);
            }
            return cols;
        }


    }

}
<|MERGE_RESOLUTION|>--- conflicted
+++ resolved
@@ -16,9 +16,14 @@
             this._initState();
             
         }
+        
+        public objType() {
+            return "GLRenderer";
+        }
 
 
         private _game: Kiwi.Game;
+
         private _currentCamera: Kiwi.Camera;
         private _stageResolution: Float32Array;
 
@@ -47,11 +52,6 @@
             this.mvMatrixStack.push(copy);
         }
 
-<<<<<<< HEAD
-        public objType() {
-            return "GLRenderer";
-        }
-=======
         public mvPop() {
             if (this.mvMatrixStack.length == 0) {
                 throw "Invalid popMatrix!";
@@ -60,7 +60,6 @@
         } */   
 
         private _initState() {
->>>>>>> ee635421
 
             var gl: WebGLRenderingContext = this._game.stage.gl;
             this._stageResolution = new Float32Array([this._game.stage.width, this._game.stage.height]);
