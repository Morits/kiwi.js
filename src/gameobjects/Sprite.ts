--- conflicted
+++ resolved
@@ -38,10 +38,6 @@
 
             super();
 
-<<<<<<< HEAD
-=======
-
->>>>>>> fb9a9117
             //  Properties
 
             this.name = atlas.name;
