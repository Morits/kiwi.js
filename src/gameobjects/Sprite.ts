/// <reference path="../core/Game.ts" />
/// <reference path="../core/Entity.ts" />
/// <reference path="../core/State.ts" />
/// <reference path="../components/Animation.ts" />
/// <reference path="../components/Input.ts" />



module Kiwi.GameObjects {

    export class Sprite extends Kiwi.Entity {

        /**
        * 
        * @constructor
        * @param {Kiwi.Textures.TextureAtlas} atlas - The texture you want to apply to this entity 
        * @param {Number} x 
        * @param {Number} y
        * @return {Sprite}
        */
        constructor(atlas:Kiwi.Textures.TextureAtlas, x: number = 0, y: number = 0) {

            super();

            // Set the coordinates
            this.transform.x = x;
            this.transform.y = y;

            // Set the texture
            this.name = atlas.name;
            this.atlas = atlas;
            this.cellIndex = this.atlas.cellIndex;

            //may need to add an optional other cell frame index here
            this.width = atlas.cells[0].w;
            this.height = atlas.cells[0].h;
            this.transform.rotPointX = this.width / 2;
            this.transform.rotPointY = this.height / 2;
            

            //Create the components needed
            this.bounds = this.components.add(new Kiwi.Components.Bounds(x, y, this.width, this.height));
            this.input = this.components.add(new Kiwi.Components.Input(this, this.bounds));
            
            //Check to see if this sprite could be animated or not
            if (this.atlas.type === Kiwi.Textures.TextureAtlas.SINGLE_IMAGE) {
                this.animation = null;
                this._isAnimated = false;
            } else {
                this.animation = this.components.add(new Kiwi.Components.Animation(this));
                this._isAnimated = true;
            }

            //  Signals
            //this.onAddedToLayer.add(this._onAddedToLayer, this);
            this.input.onDragStarted.add(this._dragStarted, this);
            this.onAddedToState.add(this._onAddedToState, this);

            klog.info('Created Sprite Game Object');
        }

        /*
        * Returns the type of object that this is.
        * @method objType
        * @return {string}
        */
        public objType():string {
            return "Sprite";
        }
        
<<<<<<< HEAD
      

=======
>>>>>>> 3ef73cb0
        /*
        * Indicates weither or not this sprite is animated or not. 
        * @property _isAnimated
        * @type bool
        */
        private _isAnimated: bool;

        /*
        * Gets executed when someone starts to drag this sprite. Used to when snapping the sprite to center.
        * @method _dragStarted
        * @param {Kiwi.GameObjects.Entity} entity
        * @param {number} x
        * @param {number} y
        * @param {boolean} snapToCenter
        */
        private _dragStarted(entity:Kiwi.Entity, x:number, y:number, snapToCenter:boolean) {
            //  Should snap from the offset point, but for now will use the sprite size
            if (snapToCenter === true)
            {
                this.transform.setPosition(this.game.input.position.x - this.width / 2, this.game.input.position.y - this.height / 2);
            }
        }
        

        /** 
	     * The animation component that allows you to create a animation with spritesheets/texture atlas's. 
         * Note: If the atlas that was added is of type Kiwi.Textures.TextureAtlas.SINGLE_IMAGE then no animation component will be created.
	     * @property animation
	     * @type Kiwi.Components.Animation
	     **/
        public animation: Kiwi.Components.Animation;

       
        /** 
	     * The Bounds component that controls the bounding box around this Game Object
	     * @property bounds
	     * @type Kiwi.Components.Bounds
	     **/
        public bounds: Kiwi.Components.Bounds;

        /** 
	     * The Input component controls the user interaction with this Game Object
	     * @property input
	     * @type Kiwi.Components.Input
	     **/
        public input: Kiwi.Components.Input;
        
        /*
        * Executed when this sprite gets added to a state.
        * @method _onAddedToState
        * @param {Kiwi.State}
        * @return {bool}
        */
        private _onAddedToState(state: Kiwi.State): bool {
            
            klog.info('Sprite added to State');

            if(this._isAnimated) 
            this.animation.clock = this.clock;

            return true;

        }

        /**
	     * Called by the State to which this Game Object is added
	     * @method update
	     **/
        public update() {
            
            super.update();
            this.input.update();

            if (this.input.isDragging === true) {
                this.transform.setPosition(this.game.input.x - this.input.pointDown.x, this.game.input.y - this.input.pointDown.y);
            }

            if (this._isAnimated) {
                this.animation.update();
                this.width = this.atlas.cells[this.atlas.cellIndex].w;
                this.height = this.atlas.cells[this.atlas.cellIndex].h;
                this.bounds.setSize(this.atlas.cells[this.atlas.cellIndex].w, this.atlas.cells[this.atlas.cellIndex].h);
            }    
        }

        /**
	     * Called by the Layer to which this Game Object is attached
	     * @method render
	     **/
        public render(camera:Kiwi.Camera) {
           
            super.render(camera);
            
            //if it is would even be visible.
            if (this.alpha > 0 && this.visiblity) {
                
                var ctx: CanvasRenderingContext2D = this.game.stage.ctx;
                ctx.save();

                var m: Kiwi.Geom.Matrix = this.transform.getConcatenatedMatrix();
                ctx.setTransform(m.a, m.b, m.c, m.d, m.tx, m.ty);

                if (this.alpha > 0 && this.alpha <= 1) {
                    ctx.globalAlpha = this.alpha;
                }

                var cell = this.atlas.cells[this.cellIndex];
                ctx.drawImage(this.atlas.image,cell.x, cell.y, cell.w, cell.h,0,0,cell.w,cell.h);
                
                ctx.restore();
            }

    
        }


    }

}<|MERGE_RESOLUTION|>--- conflicted
+++ resolved
@@ -68,12 +68,7 @@
             return "Sprite";
         }
         
-<<<<<<< HEAD
       
-
-=======
->>>>>>> 3ef73cb0
-        /*
         * Indicates weither or not this sprite is animated or not. 
         * @property _isAnimated
         * @type bool
