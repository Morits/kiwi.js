--- conflicted
+++ resolved
@@ -29,7 +29,6 @@
     <Content Include="GameObjects\Mouse_ ClickAndDrag.js">
       <DependentUpon>Mouse_ClickAndDrag.ts</DependentUpon>
     </Content>
-<<<<<<< HEAD
     <TypeScriptCompile Include="sound\loading_playing.ts" />
     <Content Include="sound\basics.js">
       <DependentUpon>loading_playing.ts</DependentUpon>
@@ -57,11 +56,6 @@
     </Content>
     <Content Include="sound\volume.js">
       <DependentUpon>changing_volume.ts</DependentUpon>
-=======
-    <TypeScriptCompile Include="sprites\MultiSprite.ts" />
-    <Content Include="sprites\MultiSprite.js">
-      <DependentUpon>MultiSprite.ts</DependentUpon>
->>>>>>> f9983473
     </Content>
     <Content Include="tilemaps\basics.js">
       <DependentUpon>basics.ts</DependentUpon>
